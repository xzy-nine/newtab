/* 模态框相关样式 */
.modal {
  display: none; /* 默认隐藏 */
  position: fixed;
  top: 0;
  left: 0;
  width: 100%;
  height: 100%;
  background-color: rgba(0, 0, 0, 0.5);
  z-index: 2000;
}

.modal.visible {
  display: flex;
  justify-content: center;
  align-items: center;
}

.modal-content {
  background-color: white;
  padding: 20px;
  border-radius: 10px;
  box-shadow: 0 5px 15px rgba(0, 0, 0, 0.3);
  width: 400px;
  max-width: 90%;
  position: relative;
}

.modal-content-wide {
  width: 90%;
  max-width: 800px;
}

.modal-content-compact {
  width: 90%;
  max-width: 450px;
}

.modal-close {
  position: absolute;
  top: 10px;
  right: 15px;
  font-size: 24px;
  cursor: pointer;
}

/* 通用表单元素 */
.form-group {
  margin-bottom: 15px;
}

.form-group label {
  display: block;
  margin-bottom: 5px;
  font-weight: bold;
}

.form-group input, 
.form-group textarea {
  width: 100%;
  padding: 8px;
  border: 1px solid #ddd;
  border-radius: 5px;
}

.form-error {
  color: #e53935;
  font-size: 0.9em;
  margin-top: 5px;
}

.form-actions,
.notification-actions {
  display: flex;
  justify-content: flex-end;
  gap: 10px;
  margin-top: 20px;
}

.notification-actions {
  margin-top: 10px;
<<<<<<< HEAD
  margin-bottom: 24px;
=======
>>>>>>> 7f50c947
}

/* 按钮样式 */
.btn {
  padding: 8px 15px;
  border: none;
  border-radius: 5px;
  cursor: pointer;
}

.btn-primary {
  background-color: #007bff;
  color: white;
}

.btn-danger {
  background-color: #e53935;
  color: white;
}

.btn-danger:hover {
  background-color: #c62828;
}

/* 书签模态框专用样式 */
#bookmark-modal .form-group input[type="file"] {
  padding: 5px 0;
  border: none;
}

.image-preview,
#bookmark-modal .image-preview {
  width: 48px;
  height: 48px;
  margin-top: 5px;
  border: 1px solid #ddd;
  border-radius: 5px;
  overflow: hidden;
  display: flex;
  align-items: center;
  justify-content: center;
}

<<<<<<< HEAD
.image-preview {
  margin: 15px 0;
  text-align: center;
  min-height: 200px; /* 增加最小高度 */
  position: relative;
  overflow: hidden;
}

.image-preview-icon {
  display: flex;
  justify-content: center;
  align-items: center;
  background-color: #f5f5f5;
  border-radius: 10px;
  padding: 15px;
  min-height: 192px; /* 保证最小高度和宽度一致 */
  min-width: 192px; /* 保证方形的最小宽度 */
  width: 192px; /* 固定宽度 */
  height: 192px; /* 固定高度，保证方形 */
  margin: 0 auto; /* 居中显示 */
}

.preview-icon-img {
  max-width: 160px; /* 图标在方形内部最大宽度 */
  max-height: 160px; /* 图标在方形内部最大高度 */
  object-fit: contain;
  border-radius: 8px;
  box-shadow: 0 2px 10px rgba(0,0,0,0.1);
}

.image-preview-bg {
  display: flex;
  justify-content: center;
  align-items: center;
  background-color: #222;
  border-radius: 10px;
  padding: 10px;
  min-height: 250px; /* 保持最小高度 */
  width: 100%; /* 确保充满容器宽度 */
  position: relative;
  /* 使用固定的宽高比，模拟16:9的屏幕比例 */
  aspect-ratio: 16/9;
}

.preview-bg-img {
  width: 100%; /* 使图片宽度填满容器 */
  height: 100%; /* 高度填满容器 */
  object-fit: cover; /* 使用cover可以更好地模拟背景效果 */
  border-radius: 8px;
  box-shadow: 0 4px 15px rgba(0,0,0,0.3);
}

/* 添加一个模拟浏览器窗口的样式，让背景预览更真实 */
.browser-frame {
  width: 100%;
  height: 100%;
  position: absolute;
  top: 0;
  left: 0;
  border-radius: 8px;
  pointer-events: none;
}

.browser-frame::before {
  content: '';
  position: absolute;
  top: 0;
  left: 0;
  right: 0;
  height: 24px;
  background-color: rgba(50, 50, 50, 0.7);
  border-radius: 8px 8px 0 0;
}

.browser-frame::after {
  content: '';
  position: absolute;
  top: 7px;
  left: 10px;
  width: 36px;
  height: 10px;
  display: flex;
  gap: 6px;
  background-image: radial-gradient(circle, #ff5f57 5px, transparent 0),
                    radial-gradient(circle, #ffbd2e 5px, transparent 0),
                    radial-gradient(circle, #28ca41 5px, transparent 0);
  background-position: 0 0, 12px 0, 24px 0;
  background-repeat: no-repeat;
  background-size: 10px 10px;
}

=======
>>>>>>> 7f50c947
.image-preview img {
  max-width: 100%;
  max-height: 100%;
}

/* 图标选择对话框 */
#icon-selector-modal .icon-grid {
  display: grid;
  grid-template-columns: repeat(4, 1fr);
  gap: 10px;
  margin-top: 15px;
}

#icon-selector-modal .icon-option {
  width: 48px;
  height: 48px;
  border: 1px solid #ddd;
  border-radius: 5px;
  display: flex;
  align-items: center;
  justify-content: center;
  cursor: pointer;
}

#icon-selector-modal .icon-option:hover {
  border-color: var(--primary-color);
  background-color: #f0f7ff;
}

#icon-selector-modal .icon-option img {
  max-width: 80%;
  max-height: 80%;
}

/* 模态框内预览图片样式 */
#icon-preview img {
  max-width: 64px;
  max-height: 64px;
  object-fit: contain;
}

/* 通知系统 */
.notification {
  position: fixed;
  top: 20px;
  left: 20px;
  width: 220px;
  background-color: white;
  border-radius: 4px;
  box-shadow: 0 2px 8px rgba(0, 0, 0, 0.15);
  overflow: hidden;
  z-index: 3000;
  transform: translateY(-100%); /* 初始位置在屏幕外 */
  transition: transform 0.3s ease, opacity 0.3s ease;
  opacity: 0;
  border-left: 3px solid #eaeaea;
}

.notification.visible {
  transform: translateY(0); /* 显示位置 */
  opacity: 0.95;
}

/* 通知位置调整 */
.notification-offset-0 { top: 20px; }
.notification-offset-1 { top: 90px; }
.notification-offset-2 { top: 160px; }
.notification-offset-3 { top: 230px; }
.notification-offset-4 { top: 300px; }
.notification-offset-5 { top: 370px; }

.notification-content {
  padding: 10px;
}

.notification-header {
  display: flex;
  justify-content: space-between;
  align-items: center;
  margin-bottom: 6px;
}

.notification-title {
  margin: 0;
  font-size: 13px;
  font-weight: 600;
}

.notification-message {
  margin: 6px 0 0;
  font-size: 12px;
  line-height: 1.3;
}

.notification-close {
  background: none;
  border: none;
  font-size: 13px;
  cursor: pointer;
  padding: 0;
  margin: 0;
}

/* 通知类型 */
.notification-info { border-left-color: #eaeaea; }
.notification-error { border-left-color: #f44336; }
.notification-warning { border-left-color: #fbbc05; }
.notification-success { border-left-color: #34a853; }

/* 确认通知 */
.notification-confirm {
  width: 300px;
  box-shadow: 0 4px 12px rgba(0,0,0,0.15);
}

/* 加载动画 */
@keyframes spin {
  0% { transform: rotate(0deg); }
  100% { transform: rotate(360deg); }
}

<<<<<<< HEAD
.loading-spinner {
  width: 40px;
  height: 40px;
  border: 4px solid rgba(0,0,0,0.1);
  border-radius: 50%;
  border-top: 4px solid #3498db;
  animation: spin 1s linear infinite;
  position: absolute;
  top: 50%;
  left: 50%;
  transform: translate(-50%, -50%);
}

@keyframes spin {
  0% { transform: translate(-50%, -50%) rotate(0deg); }
  100% { transform: translate(-50%, -50%) rotate(360deg); }
}

=======
>>>>>>> 7f50c947
/* 通知消息的不透明度过渡 */
#loading-message {
  transition: opacity 0.2s;
}

/* 简洁加载提示 */
.compact-loading {
  position: fixed;
  top: 20px;
  right: 20px;
  width: 200px;
  height: auto;
  max-height: 100px;
  background: rgba(0, 0, 0, 0.7);
  border-radius: 8px;
  box-shadow: 0 3px 10px rgba(0, 0, 0, 0.3);
  z-index: 9999;
  padding: 15px;
}

.compact-loading .loader-container {
  display: flex;
  flex-direction: column;
  align-items: center;
  justify-content: center;
  gap: 10px;
  width: 100%;
  height: 100%;
}

.compact-loading .loader-spinner {
  width: 20px;
  height: 20px;
}

.compact-loading #loading-message {
  font-size: 14px;
}

.compact-loading #loading-progress {
  width: 100%;
  height: 5px;
<<<<<<< HEAD
}

.error-message {
  color: #e53935;
  font-size: 14px;
  padding: 10px;
}

/* 复制按钮样式 */
.notification-copy {
  position: absolute;
  bottom: 8px;
  right: 8px;
  background: transparent;
  border: none;
  cursor: pointer;
  padding: 4px;
  border-radius: 3px;
  opacity: 0.6;
  transition: all 0.2s ease;
  display: flex;
  align-items: center;
  justify-content: center;
  transform: scale(0.6); /* 整体缩小尺寸 */
}

.notification-copy:hover {
  opacity: 1;
  background-color: rgba(0, 0, 0, 0.05);
}

.notification-copy.copied {
  opacity: 1;
  color: #4caf50;
=======
>>>>>>> 7f50c947
}<|MERGE_RESOLUTION|>--- conflicted
+++ resolved
@@ -1,5 +1,6 @@
 /* 模态框相关样式 */
 .modal {
+  display: none; /* 默认隐藏 */
   display: none; /* 默认隐藏 */
   position: fixed;
   top: 0;
@@ -12,6 +13,10 @@
 
 .modal.visible {
   display: flex;
+}
+
+.modal.visible {
+  display: flex;
   justify-content: center;
   align-items: center;
 }
@@ -71,6 +76,14 @@
 
 .form-actions,
 .notification-actions {
+.form-error {
+  color: #e53935;
+  font-size: 0.9em;
+  margin-top: 5px;
+}
+
+.form-actions,
+.notification-actions {
   display: flex;
   justify-content: flex-end;
   gap: 10px;
@@ -79,10 +92,7 @@
 
 .notification-actions {
   margin-top: 10px;
-<<<<<<< HEAD
   margin-bottom: 24px;
-=======
->>>>>>> 7f50c947
 }
 
 /* 按钮样式 */
@@ -113,6 +123,7 @@
   border: none;
 }
 
+.image-preview,
 .image-preview,
 #bookmark-modal .image-preview {
   width: 48px;
@@ -126,7 +137,6 @@
   justify-content: center;
 }
 
-<<<<<<< HEAD
 .image-preview {
   margin: 15px 0;
   text-align: center;
@@ -218,8 +228,6 @@
   background-size: 10px 10px;
 }
 
-=======
->>>>>>> 7f50c947
 .image-preview img {
   max-width: 100%;
   max-height: 100%;
@@ -261,9 +269,18 @@
   object-fit: contain;
 }
 
+/* 模态框内预览图片样式 */
+#icon-preview img {
+  max-width: 64px;
+  max-height: 64px;
+  object-fit: contain;
+}
+
 /* 通知系统 */
 .notification {
   position: fixed;
+  top: 20px;
+  left: 20px;
   top: 20px;
   left: 20px;
   width: 220px;
@@ -275,6 +292,9 @@
   transform: translateY(-100%); /* 初始位置在屏幕外 */
   transition: transform 0.3s ease, opacity 0.3s ease;
   opacity: 0;
+  transform: translateY(-100%); /* 初始位置在屏幕外 */
+  transition: transform 0.3s ease, opacity 0.3s ease;
+  opacity: 0;
   border-left: 3px solid #eaeaea;
 }
 
@@ -291,6 +311,19 @@
 .notification-offset-4 { top: 300px; }
 .notification-offset-5 { top: 370px; }
 
+.notification.visible {
+  transform: translateY(0); /* 显示位置 */
+  opacity: 0.95;
+}
+
+/* 通知位置调整 */
+.notification-offset-0 { top: 20px; }
+.notification-offset-1 { top: 90px; }
+.notification-offset-2 { top: 160px; }
+.notification-offset-3 { top: 230px; }
+.notification-offset-4 { top: 300px; }
+.notification-offset-5 { top: 370px; }
+
 .notification-content {
   padding: 10px;
 }
@@ -341,7 +374,6 @@
   100% { transform: rotate(360deg); }
 }
 
-<<<<<<< HEAD
 .loading-spinner {
   width: 40px;
   height: 40px;
@@ -360,8 +392,6 @@
   100% { transform: translate(-50%, -50%) rotate(360deg); }
 }
 
-=======
->>>>>>> 7f50c947
 /* 通知消息的不透明度过渡 */
 #loading-message {
   transition: opacity 0.2s;
@@ -404,7 +434,6 @@
 .compact-loading #loading-progress {
   width: 100%;
   height: 5px;
-<<<<<<< HEAD
 }
 
 .error-message {
@@ -439,6 +468,4 @@
 .notification-copy.copied {
   opacity: 1;
   color: #4caf50;
-=======
->>>>>>> 7f50c947
 }