/**
 * 数据同步模块
 * 提供同步设置项、同步状态、手动/自动同步等功能
 * @module DataSync
 */

// 数据同步模块
import { Utils, I18n, Notification } from './core/index.js';

export const DataSync = {
    /**
     * 创建同步设置项
     * @returns {Array} 设置项配置数组
     */
    createSettingsItems() {
        return [
            {
                id: 'sync-mode',
                label: I18n.getMessage('settingsSyncMode', '同步模式'),
                type: 'radio',
                options: [
                    { value: 'disabled', label: I18n.getMessage('syncModeDisabled', '关闭同步') },
                    { value: 'upload', label: I18n.getMessage('syncModeUpload', '上传到云端') },
                    { value: 'download', label: I18n.getMessage('syncModeDownload', '从云端下载') }
                ],
                getValue: () => localStorage.getItem('sync-mode') || 'disabled',
                description: I18n.getMessage('settingsSyncModeDesc', '选择数据同步方式，避免冲突的单向同步'),
                onChange: (value) => {
                    this.handleSyncModeChange(value);
                }
            },
            {
                id: 'sync-status',
                label: I18n.getMessage('settingsSyncStatus', '同步状态'),
                type: 'custom',
                description: I18n.getMessage('settingsSyncStatusDesc', '显示当前同步状态和最后同步时间'),
                createControl: () => {
                    return this.createSyncStatusDisplay();
                }
            },
            {
                id: 'sync-actions',
                label: I18n.getMessage('settingsSyncActions', '手动同步'),
                type: 'custom',
                description: I18n.getMessage('settingsSyncActionsDesc', '手动执行同步操作'),
                createControl: () => {
                    return this.createSyncActionsPanel();
                }
            },
            {
                id: 'sync-interval',
                label: I18n.getMessage('settingsSyncInterval', '自动同步间隔'),
                type: 'select',
                options: [
                    { value: '0', label: I18n.getMessage('syncIntervalDisabled', '关闭自动同步') },
                    { value: '300', label: I18n.getMessage('syncInterval5min', '5分钟') },
                    { value: '600', label: I18n.getMessage('syncInterval10min', '10分钟') },
                    { value: '1800', label: I18n.getMessage('syncInterval30min', '30分钟') },
                    { value: '3600', label: I18n.getMessage('syncInterval1hour', '1小时') }
                ],
                getValue: () => localStorage.getItem('sync-interval') || '0',
                description: I18n.getMessage('settingsSyncIntervalDesc', '设置自动同步的时间间隔'),
                onChange: (value) => {
                    this.handleSyncIntervalChange(value);
                }
            }
        ];
    },
    /**
     * 处理同步模式变化
     * @param {string} mode 同步模式 ('disabled', 'upload', 'download')
     */
    handleSyncModeChange(mode) {
        try {
            localStorage.setItem('sync-mode', mode);
            
            // 显示通知
            const modeNames = {
                'disabled': I18n.getMessage('syncModeDisabled', '关闭同步'),
                'upload': I18n.getMessage('syncModeUpload', '上传到云端'),
                'download': I18n.getMessage('syncModeDownload', '从云端下载')
            };
            
            Notification.notify({
                title: I18n.getMessage('syncModeChanged', '同步模式已更改'),
                message: `${I18n.getMessage('currentSyncMode', '当前模式')}: ${modeNames[mode]}`,
                type: 'success',
                duration: 2000
            });
            
            // 刷新同步状态显示
            this.refreshSyncStatus();
            
            // 如果开启了同步，启动自动同步
            if (mode !== 'disabled') {
                this.startAutoSync();
            } else {
                this.stopAutoSync();
            }
            
            // 触发设置同步事件
            window.dispatchEvent(new CustomEvent('dataSyncSettingsChanged', { 
                detail: { type: 'syncMode', value: mode } 
            }));
            
        } catch (error) {
            console.error('同步模式更改失败:', error);
            Notification.notify({
                title: I18n.getMessage('error', '错误'),
                message: I18n.getMessage('syncModeChangeFailed', '同步模式更改失败'),
                type: 'error',
                duration: 3000
            });
        }
    },
    /**
     * 处理同步间隔变化
     * @param {string} interval 同步间隔（秒）
     */
    handleSyncIntervalChange(interval) {
        localStorage.setItem('sync-interval', interval);
        
        // 重启自动同步
        const syncMode = localStorage.getItem('sync-mode');
        if (syncMode !== 'disabled') {
            this.startAutoSync();
        }
        
        Notification.notify({
            title: I18n.getMessage('syncIntervalChanged', '同步间隔已更改'),
            message: interval === '0' ? 
                I18n.getMessage('autoSyncDisabled', '自动同步已关闭') :
                I18n.getMessage('autoSyncEnabled', '自动同步已启用'),
            type: 'info',
            duration: 2000
        });
        
        // 触发设置同步事件
        window.dispatchEvent(new CustomEvent('dataSyncSettingsChanged', { 
            detail: { type: 'syncInterval', value: interval } 
        }));
    },
    /**
     * 创建同步状态显示元素
     * @returns {HTMLElement} 同步状态显示元素
     */
    createSyncStatusDisplay() {
        const statusContainer = Utils.createElement('div', 'sync-status-container');
        
        // 状态显示
        const statusDiv = Utils.createElement('div', 'sync-status-info');
        const statusLabel = Utils.createElement('span', 'sync-status-label', {}, I18n.getMessage('syncStatus', '状态') + ': ');
        const statusValue = Utils.createElement('span', 'sync-status-value', { id: 'sync-status-value' });
        statusDiv.append(statusLabel, statusValue);
        
        // 最后同步时间
        const lastSyncDiv = Utils.createElement('div', 'sync-last-time');
        const lastSyncLabel = Utils.createElement('span', 'sync-last-label', {}, I18n.getMessage('lastSyncTime', '最后同步') + ': ');
        const lastSyncValue = Utils.createElement('span', 'sync-last-value', { id: 'sync-last-value' });
        lastSyncDiv.append(lastSyncLabel, lastSyncValue);
        
        statusContainer.append(statusDiv, lastSyncDiv);
        
        // 初始化状态显示
        this.updateSyncStatusDisplay();
        
        return statusContainer;
    },
    /**
     * 创建同步操作面板
     * @returns {HTMLElement} 同步操作面板
     */
    createSyncActionsPanel() {
        const actionsContainer = Utils.createElement('div', 'sync-actions-container');
        
        // 检查云端数据按钮
        const checkBtn = Utils.createElement('button', 'btn btn-info sync-check-btn', {}, 
            I18n.getMessage('checkCloudData', '检查云端数据'));
        checkBtn.addEventListener('click', () => this.checkCloudData());
        
        // 手动上传按钮
        const uploadBtn = Utils.createElement('button', 'btn btn-primary sync-upload-btn', {}, 
            I18n.getMessage('manualUpload', '手动上传'));
        uploadBtn.addEventListener('click', () => this.manualSync('upload'));
        
        // 手动下载按钮
        const downloadBtn = Utils.createElement('button', 'btn btn-secondary sync-download-btn', {}, 
            I18n.getMessage('manualDownload', '手动下载'));
        downloadBtn.addEventListener('click', () => this.manualSync('download'));
        
        // 清除云端数据按钮
        const clearBtn = Utils.createElement('button', 'btn btn-danger sync-clear-btn', {}, 
            I18n.getMessage('clearCloudData', '清除云端数据'));
        clearBtn.addEventListener('click', () => this.clearCloudData());
        
        actionsContainer.append(checkBtn, uploadBtn, downloadBtn, clearBtn);
        
        return actionsContainer;
    },
    /**
     * 更新同步状态显示
     */
    updateSyncStatusDisplay() {
        // 使用更安全的元素查找方式
        const statusValue = document.getElementById('sync-status-value');
        const lastSyncValue = document.getElementById('sync-last-value');
        
        console.log('更新同步状态显示 - 状态元素:', statusValue ? '存在' : '不存在', 
                   '时间元素:', lastSyncValue ? '存在' : '不存在');
        
        if (statusValue) {
            const syncMode = localStorage.getItem('sync-mode') || 'disabled';
            const modeNames = {
                'disabled': I18n.getMessage('syncModeDisabled', '关闭同步'),
                'upload': I18n.getMessage('syncModeUpload', '上传到云端'),
                'download': I18n.getMessage('syncModeDownload', '从云端下载')
            };
            statusValue.textContent = modeNames[syncMode];
            statusValue.className = `sync-status-value sync-${syncMode}`;
            console.log('同步模式已更新:', syncMode);
        }
        
        if (lastSyncValue) {
            const lastSync = localStorage.getItem('last-sync-time');
            console.log('最后同步时间 localStorage值:', lastSync);
            if (lastSync && lastSync !== 'null') {
                try {
                    const date = new Date(parseInt(lastSync));
                    // 检查日期是否有效
                    if (!isNaN(date.getTime())) {
                        lastSyncValue.textContent = date.toLocaleString();
                        console.log('最后同步时间已更新:', date.toLocaleString());
                    } else {
                        lastSyncValue.textContent = I18n.getMessage('never', '从未');
                        console.log('日期无效，显示从未同步');
                    }
                } catch (error) {
                    console.error('解析同步时间失败:', error);
                    lastSyncValue.textContent = I18n.getMessage('never', '从未');
                }
            } else {
                lastSyncValue.textContent = I18n.getMessage('never', '从未');
                console.log('没有同步时间记录，显示从未同步');
            }
        }
    },
    /**
     * 刷新同步状态
     */
    refreshSyncStatus() {
        // 延迟执行，确保DOM元素已经渲染
        setTimeout(() => {
            this.updateSyncStatusDisplay();
        }, 100);
    },
    /**
     * 手动同步
     * @param {string} mode - 同步模式 ('upload' | 'download')
     */
    async manualSync(mode) {
        try {
            Notification.notify({
                title: I18n.getMessage('syncing', '正在同步'),
                message: mode === 'upload' ? 
                    I18n.getMessage('uploadingData', '正在上传数据...') : 
                    I18n.getMessage('downloadingData', '正在下载数据...'),
                type: 'info',
                duration: 2000
<<<<<<< HEAD
            });

            if (mode === 'upload') {
                // 上传到 chrome.storage.sync
                const dataToSync = this.getFilteredLocalStorageData();
                console.log('准备上传的数据:', Object.keys(dataToSync));
                
                // 检查数据大小
                const dataSize = this.calculateDataSize(dataToSync);
                console.log('数据大小:', dataSize, 'bytes');
                
                if (dataSize > 100 * 1024) { // 100KB 限制
                    throw new Error(I18n.getMessage('dataTooLarge', '数据太大，超出云端存储限制（100KB）'));
                }
                
                await chrome.storage.sync.set(dataToSync);
                console.log('数据上传成功');
                
            } else if (mode === 'download') {
                // 从 chrome.storage.sync 获取并应用到 localStorage
                console.log('开始从云端下载数据...');
                const items = await chrome.storage.sync.get(null);
                console.log('从云端获取的数据:', Object.keys(items));
                
                if (Object.keys(items).length === 0) {
                    throw new Error(I18n.getMessage('noCloudData', '云端没有找到数据'));
                }
                
                // 保护本地同步系统状态，避免被下载的数据覆盖
                const protectedKeys = ['sync-mode', 'sync-interval', 'last-sync-time'];
                const protectedValues = {};
                protectedKeys.forEach(key => {
                    const value = localStorage.getItem(key);
                    if (value !== null) {
                        protectedValues[key] = value;
                    }
                });
                
                // 应用数据到 localStorage（排除受保护的键）
                Object.keys(items).forEach(key => {
                    if (!protectedKeys.includes(key)) {
                        localStorage.setItem(key, items[key]);
                        console.log('设置项:', key, '=', items[key]);
                    } else {
                        console.log('跳过受保护的设置项:', key);
                    }
                });
                
                // 恢复受保护的同步系统状态
                Object.keys(protectedValues).forEach(key => {
                    localStorage.setItem(key, protectedValues[key]);
                    console.log('恢复受保护的设置项:', key, '=', protectedValues[key]);
                });
                
                console.log('数据下载并应用成功，同步系统状态已保护');
                
                // 重新加载页面以应用新设置
                setTimeout(() => {
                    location.reload();
                }, 1000);
=======
            });            if (mode === 'upload') {
                // 上传到 chrome.storage.sync
                const dataToSync = {};
                for (let i = 0; i < localStorage.length; i++) {
                    const key = localStorage.key(i);
                    dataToSync[key] = localStorage.getItem(key);
                }
                await chrome.storage.sync.set(dataToSync);
            } else if (mode === 'download') {
                // 从 chrome.storage.sync 获取并应用到 localStorage
                const items = await chrome.storage.sync.get(null);
                Object.keys(items).forEach(key => {
                    localStorage.setItem(key, items[key]);
                });
>>>>>>> 5bb6ff84
            }

            // 更新最后同步时间并通知
            localStorage.setItem('last-sync-time', Date.now().toString());
            this.updateSyncStatusDisplay();
<<<<<<< HEAD
            
            // 触发同步状态更新事件
            window.dispatchEvent(new CustomEvent('syncStatusUpdated', { 
                detail: { 
                    type: 'syncComplete', 
                    mode: mode,
                    timestamp: Date.now()
                } 
            }));
            
=======
>>>>>>> 5bb6ff84
            Notification.notify({
                title: I18n.getMessage('syncComplete', '同步完成'),
                message: mode === 'upload' ? 
                    I18n.getMessage('uploadComplete', '数据上传完成') : 
<<<<<<< HEAD
                    I18n.getMessage('downloadComplete', '数据下载完成，页面即将刷新'),
                type: 'success',
                duration: 3000
=======
                    I18n.getMessage('downloadComplete', '数据下载完成'),
                type: 'success',
                duration: 2000
>>>>>>> 5bb6ff84
            });
        } catch (error) {
            console.error('手动同步失败:', error);
            let errorMessage = error.message;
            
            // 处理特定的Chrome存储API错误
            if (error.message && error.message.includes('QUOTA_EXCEEDED')) {
                errorMessage = I18n.getMessage('quotaExceeded', '存储配额已满，请减少数据或清理云端数据');
            } else if (error.message && error.message.includes('MAX_WRITE_OPERATIONS_PER_MINUTE')) {
                errorMessage = I18n.getMessage('rateLimitExceeded', '操作过于频繁，请稍后再试');
            }
            
            Notification.notify({
                title: I18n.getMessage('syncFailed', '同步失败'),
<<<<<<< HEAD
                message: errorMessage || I18n.getMessage('syncFailed', '同步失败'),
=======
                message: error.message || I18n.getMessage('syncFailed', '同步失败'),
>>>>>>> 5bb6ff84
                type: 'error',
                duration: 5000
            });
        }
    },
    /**
     * 清除云端数据
     */
    async clearCloudData() {
        Notification.notify({
            title: I18n.getMessage('confirmDelete', '确认删除'),
            message: I18n.getMessage('confirmClearCloudData', '确定要清除所有云端数据吗？此操作不可撤销。'),
            duration: 0,
            type: 'confirm',
            buttons: [
                {
                    text: I18n.getMessage('confirm', '确认'),
                    class: 'btn-primary confirm-yes',
                    callback: async () => {
                        try {
                            Notification.notify({
                                title: I18n.getMessage('clearingCloudData', '正在清除云端数据'),
                                message: I18n.getMessage('pleaseWait', '请稍候...'),
                                type: 'info',
                                duration: 2000
                            });

                            // 清除 chrome.storage.sync 中的数据
                            await chrome.storage.sync.clear();

                            Notification.notify({
                                title: I18n.getMessage('cloudDataCleared', '云端数据已清除'),
                                message: I18n.getMessage('cloudDataClearComplete', '所有云端数据已清除'),
                                type: 'success',
                                duration: 2000
                            });
                        } catch (error) {
                            console.error('清除云端数据失败:', error);
                            Notification.notify({
                                title: I18n.getMessage('error', '错误'),
                                message: error.message || I18n.getMessage('error', '错误'),
                                type: 'error',
                                duration: 3000
                            });
                        }
                    }
                },
                {
                    text: I18n.getMessage('cancel', '取消'),
                    class: 'confirm-no',
                    callback: () => {}
                }
            ]
        });
    },
    
    /**
     * 获取过滤后的localStorage数据（仅同步重要设置）
     * 注意：不包括同步系统状态，避免下载数据时改变本地同步模式导致数据丢失
     * @returns {Object} 过滤后的数据对象
     */
    getFilteredLocalStorageData() {
        const syncableKeys = [
            // 基础设置（排除同步系统状态）
            'language',
            'theme',
            'background-type',
            'background-color',
            'background-image',
            'grid-columns',
            'grid-rows',
            
            // 搜索引擎设置
            'search-engines',
            'current-engine-index',
            'search-suggestions-enabled',
            
            // AI 设置
            'ai-provider',
            'ai-api-key',
            'ai-model',
            'ai-enabled',
            
            // 小组件设置
            'widgets',
            'widget-positions',
            
            // 时钟设置
            'clock-format',
            'clock-show-seconds',
            'clock-show-date',
            
            // 其他重要设置
            'notification-settings',
            'shortcuts-enabled'
            // 注意：故意排除 'sync-mode', 'sync-interval', 'last-sync-time' 等同步系统状态
            // 避免下载数据时改变本地同步配置导致数据丢失风险
        ];
        
        const dataToSync = {};
        
        syncableKeys.forEach(key => {
            const value = localStorage.getItem(key);
            if (value !== null) {
                dataToSync[key] = value;
            }
        });
        
        return dataToSync;
    },
    
    /**
     * 计算数据大小（字节）
     * @param {Object} data 要计算大小的数据对象
     * @returns {number} 数据大小（字节）
     */
    calculateDataSize(data) {
        const jsonString = JSON.stringify(data);
        return new Blob([jsonString]).size;
    },
    
    /**
     * 检查云端数据状态
     */
    async checkCloudData() {
        try {
            Notification.notify({
                title: I18n.getMessage('checkingCloudData', '检查云端数据'),
                message: I18n.getMessage('pleaseWait', '请稍候...'),
                type: 'info',
                duration: 2000
<<<<<<< HEAD
            });
            
            const items = await chrome.storage.sync.get(null);
            const keys = Object.keys(items);
            const dataSize = this.calculateDataSize(items);
            
            let message;
            if (keys.length === 0) {
                message = I18n.getMessage('noCloudDataFound', '云端没有找到数据');
            } else {
                message = `${I18n.getMessage('cloudDataInfo', '云端数据信息')}:\n` +
                          `${I18n.getMessage('itemCount', '项目数量')}: ${keys.length}\n` +
                          `${I18n.getMessage('dataSize', '数据大小')}: ${(dataSize / 1024).toFixed(2)} KB\n` +
                          `${I18n.getMessage('remainingQuota', '剩余配额')}: ${((100 * 1024 - dataSize) / 1024).toFixed(2)} KB\n\n` +
                          `${I18n.getMessage('dataKeys', '数据项')}:\n${keys.join(', ')}`;
            }
            
            // 使用通知系统显示详细信息
            Notification.notify({
                title: I18n.getMessage('cloudDataInfo', '云端数据信息'),
                message: message,
                type: keys.length > 0 ? 'info' : 'warning',
                duration: 8000, // 较长的显示时间以便阅读详细信息
                buttons: [
                    {
                        text: I18n.getMessage('ok', '确定'),
                        class: 'btn-primary',
                        callback: () => {}
                    }
                ]
            });
            
=======
            });            // 清除 chrome.storage.sync 中的数据
            await chrome.storage.sync.clear();

            Notification.notify({
                title: I18n.getMessage('cloudDataCleared', '云端数据已清除'),
                message: I18n.getMessage('cloudDataClearComplete', '所有云端数据已清除'),
                type: 'success',
                duration: 2000
            });
>>>>>>> 5bb6ff84
        } catch (error) {
            console.error('检查云端数据失败:', error);
            Notification.notify({
<<<<<<< HEAD
                title: I18n.getMessage('checkFailed', '检查失败'),
                message: error.message || I18n.getMessage('checkFailed', '检查失败'),
=======
                title: I18n.getMessage('error', '错误'),
                message: error.message || I18n.getMessage('error', '错误'),
>>>>>>> 5bb6ff84
                type: 'error',
                duration: 3000
            });
        }
    },
    /**
     * 获取数据同步在设置中的分类配置
     * @returns {Object} 分类配置对象
     */
    getSettingsCategory() {
        return {
            id: 'data-sync',
            icon: '☁️',
            title: I18n.getMessage('settingsDataSync', '数据同步'),
            items: this.createSettingsItems()
        };
    },
    /**
     * 启动自动同步
     */
    startAutoSync() {
        this.stopAutoSync(); // 先停止现有的自动同步
        
        const interval = parseInt(localStorage.getItem('sync-interval') || '0');
        if (interval <= 0) return;
        
        this.autoSyncTimer = setInterval(() => {
            const syncMode = localStorage.getItem('sync-mode');
            if (syncMode && syncMode !== 'disabled') {
                this.manualSync(syncMode);
            }
        }, interval * 1000);
        
        console.log(`自动同步已启动，间隔: ${interval}秒`);
    },
    /**
     * 停止自动同步
     */
    stopAutoSync() {
        if (this.autoSyncTimer) {
            clearInterval(this.autoSyncTimer);
            this.autoSyncTimer = null;
            console.log('自动同步已停止');
        }
    },
    /**
     * 同步数据同步设置UI
     * 用于同步设置界面与实际系统状态
     */
    syncDataSyncSettings() {
        console.log('开始同步数据同步设置UI');
        
        try {
            // 同步同步模式单选按钮
            const syncModeRadios = document.getElementsByName('sync-mode');
            if (syncModeRadios && syncModeRadios.length > 0) {
                const currentSyncMode = localStorage.getItem('sync-mode') || 'disabled';
                syncModeRadios.forEach(radio => {
                    radio.checked = (radio.value === currentSyncMode);
                });
                console.log('同步设置 - 同步模式:', currentSyncMode);
            }
            
            // 同步自动同步间隔选择器
            const syncIntervalSelect = document.getElementById('sync-interval');
            if (syncIntervalSelect) {
                const currentSyncInterval = localStorage.getItem('sync-interval') || '0';
                syncIntervalSelect.value = currentSyncInterval;
                console.log('同步设置 - 自动同步间隔:', currentSyncInterval);
            }
            
            // 刷新同步状态显示
            this.updateSyncStatusDisplay();
            
            console.log('数据同步设置UI同步完成');
        } catch (error) {
            console.error('同步数据同步设置UI失败:', error);
        }
    },
    /**
     * 初始化数据同步模块
     * 启动自动同步等
     */
    init() {
        console.log('初始化数据同步模块');
        
        // 检查是否需要启动自动同步
        const syncMode = localStorage.getItem('sync-mode');
        if (syncMode && syncMode !== 'disabled') {
            this.startAutoSync();
        }
        
        // 监听设置变化事件
        window.addEventListener('dataSyncSettingsChanged', () => {
            this.syncDataSyncSettings();
        });
        
        // 延迟初始化同步状态显示，确保DOM已经渲染
        setTimeout(() => {
            this.updateSyncStatusDisplay();
        }, 500);
        
        // 监听页面可见性变化，当页面重新可见时更新状态
        document.addEventListener('visibilitychange', () => {
            if (!document.hidden) {
                setTimeout(() => {
                    this.updateSyncStatusDisplay();
                }, 100);
            }
        });
    }
};

// 自动同步定时器
DataSync.autoSyncTimer = null;<|MERGE_RESOLUTION|>--- conflicted
+++ resolved
@@ -4,12 +4,19 @@
  * @module DataSync
  */
 
+/**
+ * 数据同步模块
+ * 提供同步设置项、同步状态、手动/自动同步等功能
+ * @module DataSync
+ */
+
 // 数据同步模块
 import { Utils, I18n, Notification } from './core/index.js';
 
 export const DataSync = {
     /**
      * 创建同步设置项
+     * @returns {Array} 设置项配置数组
      * @returns {Array} 设置项配置数组
      */
     createSettingsItems() {
@@ -67,7 +74,10 @@
         ];
     },
     /**
+    },
+    /**
      * 处理同步模式变化
+     * @param {string} mode 同步模式 ('disabled', 'upload', 'download')
      * @param {string} mode 同步模式 ('disabled', 'upload', 'download')
      */
     handleSyncModeChange(mode) {
@@ -114,7 +124,10 @@
         }
     },
     /**
+    },
+    /**
      * 处理同步间隔变化
+     * @param {string} interval 同步间隔（秒）
      * @param {string} interval 同步间隔（秒）
      */
     handleSyncIntervalChange(interval) {
@@ -143,6 +156,8 @@
     /**
      * 创建同步状态显示元素
      * @returns {HTMLElement} 同步状态显示元素
+     * 创建同步状态显示元素
+     * @returns {HTMLElement} 同步状态显示元素
      */
     createSyncStatusDisplay() {
         const statusContainer = Utils.createElement('div', 'sync-status-container');
@@ -168,6 +183,7 @@
     },
     /**
      * 创建同步操作面板
+     * @returns {HTMLElement} 同步操作面板
      * @returns {HTMLElement} 同步操作面板
      */
     createSyncActionsPanel() {
@@ -266,7 +282,6 @@
                     I18n.getMessage('downloadingData', '正在下载数据...'),
                 type: 'info',
                 duration: 2000
-<<<<<<< HEAD
             });
 
             if (mode === 'upload') {
@@ -327,28 +342,11 @@
                 setTimeout(() => {
                     location.reload();
                 }, 1000);
-=======
-            });            if (mode === 'upload') {
-                // 上传到 chrome.storage.sync
-                const dataToSync = {};
-                for (let i = 0; i < localStorage.length; i++) {
-                    const key = localStorage.key(i);
-                    dataToSync[key] = localStorage.getItem(key);
-                }
-                await chrome.storage.sync.set(dataToSync);
-            } else if (mode === 'download') {
-                // 从 chrome.storage.sync 获取并应用到 localStorage
-                const items = await chrome.storage.sync.get(null);
-                Object.keys(items).forEach(key => {
-                    localStorage.setItem(key, items[key]);
-                });
->>>>>>> 5bb6ff84
             }
 
             // 更新最后同步时间并通知
             localStorage.setItem('last-sync-time', Date.now().toString());
             this.updateSyncStatusDisplay();
-<<<<<<< HEAD
             
             // 触发同步状态更新事件
             window.dispatchEvent(new CustomEvent('syncStatusUpdated', { 
@@ -359,21 +357,13 @@
                 } 
             }));
             
-=======
->>>>>>> 5bb6ff84
             Notification.notify({
                 title: I18n.getMessage('syncComplete', '同步完成'),
                 message: mode === 'upload' ? 
                     I18n.getMessage('uploadComplete', '数据上传完成') : 
-<<<<<<< HEAD
                     I18n.getMessage('downloadComplete', '数据下载完成，页面即将刷新'),
                 type: 'success',
                 duration: 3000
-=======
-                    I18n.getMessage('downloadComplete', '数据下载完成'),
-                type: 'success',
-                duration: 2000
->>>>>>> 5bb6ff84
             });
         } catch (error) {
             console.error('手动同步失败:', error);
@@ -388,11 +378,7 @@
             
             Notification.notify({
                 title: I18n.getMessage('syncFailed', '同步失败'),
-<<<<<<< HEAD
                 message: errorMessage || I18n.getMessage('syncFailed', '同步失败'),
-=======
-                message: error.message || I18n.getMessage('syncFailed', '同步失败'),
->>>>>>> 5bb6ff84
                 type: 'error',
                 duration: 5000
             });
@@ -524,7 +510,6 @@
                 message: I18n.getMessage('pleaseWait', '请稍候...'),
                 type: 'info',
                 duration: 2000
-<<<<<<< HEAD
             });
             
             const items = await chrome.storage.sync.get(null);
@@ -557,27 +542,11 @@
                 ]
             });
             
-=======
-            });            // 清除 chrome.storage.sync 中的数据
-            await chrome.storage.sync.clear();
-
-            Notification.notify({
-                title: I18n.getMessage('cloudDataCleared', '云端数据已清除'),
-                message: I18n.getMessage('cloudDataClearComplete', '所有云端数据已清除'),
-                type: 'success',
-                duration: 2000
-            });
->>>>>>> 5bb6ff84
         } catch (error) {
             console.error('检查云端数据失败:', error);
             Notification.notify({
-<<<<<<< HEAD
                 title: I18n.getMessage('checkFailed', '检查失败'),
                 message: error.message || I18n.getMessage('checkFailed', '检查失败'),
-=======
-                title: I18n.getMessage('error', '错误'),
-                message: error.message || I18n.getMessage('error', '错误'),
->>>>>>> 5bb6ff84
                 type: 'error',
                 duration: 3000
             });
@@ -596,6 +565,18 @@
         };
     },
     /**
+     * 获取数据同步在设置中的分类配置
+     * @returns {Object} 分类配置对象
+     */
+    getSettingsCategory() {
+        return {
+            id: 'data-sync',
+            icon: '☁️',
+            title: I18n.getMessage('settingsDataSync', '数据同步'),
+            items: this.createSettingsItems()
+        };
+    },
+    /**
      * 启动自动同步
      */
     startAutoSync() {
@@ -612,6 +593,8 @@
         }, interval * 1000);
         
         console.log(`自动同步已启动，间隔: ${interval}秒`);
+    },
+    /**
     },
     /**
      * 停止自动同步
