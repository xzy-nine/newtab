--- conflicted
+++ resolved
@@ -26,6 +26,10 @@
             Utils.UI.showLoadingIndicator('bookmarks-container');
             Utils.UI.updateLoadingProgress(10, I18n.getMessage('loadingBookmarks'));
             
+            // 显示加载指示器
+            Utils.UI.showLoadingIndicator('bookmarks-container');
+            Utils.UI.updateLoadingProgress(10, I18n.getMessage('loadingBookmarks'));
+            
             // 并行加载数据提高效率
             const [_, chromeBookmarks] = await Promise.all([
                 this.loadBookmarks(),
@@ -33,12 +37,22 @@
             ]);
             
             Utils.UI.updateLoadingProgress(80, I18n.getMessage('renderingBookmarks'));
+            Utils.UI.updateLoadingProgress(80, I18n.getMessage('renderingBookmarks'));
             this.renderBookmarks();
             this.initEvents();
             
             Utils.UI.updateLoadingProgress(100, I18n.getMessage('ready'));
             setTimeout(() => Utils.UI.hideLoadingIndicator(), 500);
-        } catch (error) {
+            
+            Utils.UI.updateLoadingProgress(100, I18n.getMessage('ready'));
+            setTimeout(() => Utils.UI.hideLoadingIndicator(), 500);
+        } catch (error) {
+            Utils.UI.notify({
+                title: I18n.getMessage('errorTitle'),
+                message: error.message || I18n.getMessage('genericError'),
+                type: 'error',
+                duration: 5000
+            });
             Utils.UI.notify({
                 title: I18n.getMessage('errorTitle'),
                 message: error.message || I18n.getMessage('genericError'),
@@ -58,6 +72,12 @@
             const result = await chrome.storage.sync.get('bookmarks');
             bookmarks = result.bookmarks || [];
         } catch (error) {
+            Utils.UI.notify({
+                title: I18n.getMessage('errorTitle'),
+                message: error.message || I18n.getMessage('genericError'),
+                type: 'error',
+                duration: 5000
+            });
             Utils.UI.notify({
                 title: I18n.getMessage('errorTitle'),
                 message: error.message || I18n.getMessage('genericError'),
@@ -105,6 +125,12 @@
                 type: 'error',
                 duration: 5000
             });
+            Utils.UI.notify({
+                title: I18n.getMessage('errorTitle'),
+                message: error.message || I18n.getMessage('genericError'),
+                type: 'error',
+                duration: 5000
+            });
         }
     },
 
@@ -123,7 +149,6 @@
                 child.children && !this.isFolderEmpty(child)
             );
             const hasNonEmptySubFolders = nonEmptySubFolders.length > 0;
-<<<<<<< HEAD
             
             // 添加内容
             const folderContent = Utils.createElement("div", "folder-content folder-indent-0", {}, `
@@ -140,24 +165,6 @@
             // 添加按钮到父元素
             container.appendChild(folderButton);
             
-=======
-            
-            // 添加内容
-            const folderContent = Utils.createElement("div", "folder-content folder-indent-0", {}, `
-                <span class="folder-arrow">${hasNonEmptySubFolders ? '▶' : ''}</span>
-                <span class="folder-icon">📁</span>
-                <span class="folder-name">${folder.title || I18n.getMessage('untitledFolder')}</span>
-            `);
-            
-            folderButton.appendChild(folderContent);
-            
-            // 存储文件夹数据到按钮元素
-            folderButton.folderData = folder;
-            
-            // 添加按钮到父元素
-            container.appendChild(folderButton);
-            
->>>>>>> 7f50c947
             // 只有存在非空子文件夹时才创建子容器
             if (hasNonEmptySubFolders) {
                 // 创建子文件夹容器
@@ -189,6 +196,62 @@
                 duration: 5000
             });
         }
+        try {
+            // 创建文件夹按钮
+            let folderButton = Utils.createElement("div", "folder-button", {id: `folder-${folder.id}`});
+            
+            // 检查是否有非空子文件夹
+            const nonEmptySubFolders = folder.children.filter(child => 
+                child.children && !this.isFolderEmpty(child)
+            );
+            const hasNonEmptySubFolders = nonEmptySubFolders.length > 0;
+            
+            // 添加内容
+            const folderContent = Utils.createElement("div", "folder-content folder-indent-0", {}, `
+                <span class="folder-arrow">${hasNonEmptySubFolders ? '▶' : ''}</span>
+                <span class="folder-icon">📁</span>
+                <span class="folder-name">${folder.title || I18n.getMessage('untitledFolder')}</span>
+            `);
+            
+            folderButton.appendChild(folderContent);
+            
+            // 存储文件夹数据到按钮元素
+            folderButton.folderData = folder;
+            
+            // 添加按钮到父元素
+            container.appendChild(folderButton);
+            
+            // 只有存在非空子文件夹时才创建子容器
+            if (hasNonEmptySubFolders) {
+                // 创建子文件夹容器
+                let subFolderContainer = Utils.createElement("div", "folder-children folder-children-initial", 
+                                                    {id: `children-${folder.id}`});
+                
+                // 添加到DOM
+                container.appendChild(subFolderContainer);
+                
+                // 对子文件夹进行排序处理
+                const sortedSubFolders = this.sortFoldersByStructure(nonEmptySubFolders);
+                
+                // 递归处理子文件夹
+                for (let childFolder of sortedSubFolders) {
+                    this.createFolderButtonsRecursive(childFolder, subFolderContainer, 1);
+                }
+            }
+            
+            // 添加点击事件监听
+            folderButton.addEventListener('click', (event) => {
+                event.stopPropagation();
+                this.handleFolderClick(folderButton, folder);
+            });
+        } catch (error) {
+            Utils.UI.notify({
+                title: I18n.getMessage('errorTitle'),
+                message: error.message || I18n.getMessage('genericError'),
+                type: 'error',
+                duration: 5000
+            });
+        }
     },
 
     /**
@@ -258,6 +321,39 @@
             });
             return folders;
         }
+        try {
+            // 先按是否有子文件夹分组
+            const foldersWithChildren = [];
+            const foldersWithoutChildren = [];
+            
+            // 遍历所有非空文件夹
+            for (let folder of folders) {
+                const hasSubfolders = folder.children.some(child => 
+                    child.children && !this.isFolderEmpty(child)
+                );
+                
+                if (hasSubfolders) {
+                    foldersWithChildren.push(folder);
+                } else {
+                    foldersWithoutChildren.push(folder);
+                }
+            }
+            
+            // 每组内按名字排序
+            foldersWithoutChildren.sort((a, b) => a.title.localeCompare(b.title));
+            foldersWithChildren.sort((a, b) => a.title.localeCompare(b.title));
+            
+            // 无子文件夹的排在前面
+            return [...foldersWithoutChildren, ...foldersWithChildren];
+        } catch (error) {
+            Utils.UI.notify({
+                title: I18n.getMessage('errorTitle'),
+                message: error.message || I18n.getMessage('genericError'),
+                type: 'error',
+                duration: 5000
+            });
+            return folders;
+        }
     },
 
     /**
@@ -274,6 +370,7 @@
             // 创建文件夹按钮元素
             let folderButton = Utils.createElement("div", "folder-button", {
                 id: `folder-${folder.id}`,
+                'data-folder-name': folder.title || I18n.getMessage('untitledFolder')
                 'data-folder-name': folder.title || I18n.getMessage('untitledFolder')
             });
             
@@ -287,6 +384,7 @@
             const folderContent = Utils.createElement("div", `folder-content folder-indent-${level}`, {}, `
                 <span class="folder-arrow">${hasNonEmptySubFolders ? '▶' : ''}</span>
                 <span class="folder-icon">📁</span>
+                <span class="folder-name">${folder.title || I18n.getMessage('untitledFolder')}</span>
                 <span class="folder-name">${folder.title || I18n.getMessage('untitledFolder')}</span>
             `);
             
@@ -321,6 +419,12 @@
                 type: 'error',
                 duration: 5000
             });
+            Utils.UI.notify({
+                title: I18n.getMessage('errorTitle'),
+                message: error.message || I18n.getMessage('genericError'),
+                type: 'error',
+                duration: 5000
+            });
         }
     },
 
@@ -352,6 +456,12 @@
                 type: 'error',
                 duration: 5000
             });
+            Utils.UI.notify({
+                title: I18n.getMessage('errorTitle'),
+                message: err.message || I18n.getMessage('genericError'),
+                type: 'error',
+                duration: 5000
+            });
         });
     },
 
@@ -429,6 +539,25 @@
     },
 
     /**
+     * 打开文件夹
+     * @param {HTMLElement} button - 文件夹按钮元素
+     * @param {HTMLElement} children - 子元素容器
+     */
+    openFolder: function(button, children) {
+        button.classList.add('open');
+        
+        // 只有在有箭头内容时才旋转箭头
+        const arrow = button.querySelector('.folder-arrow');
+        if (arrow && arrow.textContent) {
+            arrow.textContent = '▼';
+        }
+        
+        // 使用直观的类名切换
+        children.classList.remove('folder-children-closed');
+        children.classList.add('folder-children-open');
+    },
+
+    /**
      * 关闭文件夹
      * @param {HTMLElement} button - 文件夹按钮元素
      * @param {HTMLElement} children - 子元素容器
@@ -444,6 +573,7 @@
             arrowElement.textContent = '▶';
         }
         
+        // 使用直观的类名切换
         // 使用直观的类名切换
         children.classList.remove('folder-children-open');
         children.classList.add('folder-children-closed');
@@ -486,11 +616,13 @@
             if (!shortcut.url) return;
             
             // 使用Utils.createElement代替手动创建
+            // 使用Utils.createElement代替手动创建
             let shortcutButton = Utils.createElement("button", "shortcut-button", {title: shortcut.title});
             
             // 检查是否有自定义图标
             this.getCustomIconForShortcut(shortcut, shortcutButton);
             
+            // 添加标题，使用Utils.createElement替代createElement
             // 添加标题，使用Utils.createElement替代createElement
             shortcutButton.appendChild(
                 Utils.createElement("span", "shortcut-title", {}, shortcut.title)
@@ -640,6 +772,133 @@
                 }
             }
         ], {menuId: 'bookmark-context-menu'});
+        event.preventDefault();
+        Utils.ContextMenu.show(event, [
+            {
+                id: 'custom-icon',
+                text: I18n.getMessage('customIcon'),
+                callback: () => this.showIconSelectorModal(shortcut)
+            },
+            {
+                id: 'reset-icon',
+                text: I18n.getMessage('resetIcon'),
+                callback: () => this.resetShortcutIcon(shortcut)
+            }
+        ], {menuId: 'shortcut-context-menu'});
+    },
+
+    /**
+     * 显示文件夹上下文菜单
+     * @param {Event} event - 事件对象
+     * @param {Object} folder - 文件夹数据
+     */
+    showFolderContextMenu: function(event, folder) {
+        Utils.ContextMenu.show(event, [
+            {
+                id: 'open-all-bookmarks',
+                text: I18n.getMessage('openAllBookmarks'),
+                callback: () => {
+                    // 打开文件夹中所有书签
+                    if (folder.children) {
+                        const bookmarks = folder.children.filter(item => item.url);
+                        bookmarks.forEach(bookmark => {
+                            window.open(bookmark.url, "_blank");
+                        });
+                    }
+                }
+            }
+        ], {menuId: 'folder-context-menu'});
+    },
+
+    /**
+     * 处理右键菜单事件
+     * @param {Event} event - 事件对象
+     */
+    handleContextMenu: function(event) {
+        // 检查是否在输入框内，如果是则使用默认右键菜单
+        if (event.target.matches('input, textarea, [contenteditable="true"]')) {
+            return; // 使用浏览器默认右键菜单
+        }
+
+        // 处理特定元素的右键菜单
+        const shortcutButton = event.target.closest('.shortcut-button');
+        const bookmarkElement = event.target.closest('.bookmark');
+        
+        // 快捷方式按钮或书签元素已有专门的处理逻辑，直接返回
+        if (shortcutButton || bookmarkElement) {
+            return; // 这些元素有自己的上下文菜单处理逻辑
+        }
+        
+        // 阻止默认右键菜单
+        event.preventDefault();
+
+        // 检查是否在文件夹上右击
+        const folderButton = event.target.closest('.folder-button');
+        if (folderButton && folderButton.folderData) {
+            this.showFolderContextMenu(event, folderButton.folderData);
+            return;
+        }
+    },
+
+    /**
+     * 显示书签上下文菜单
+     * @param {Event} e - 事件对象
+     * @param {number} index - 书签索引
+     */
+    showContextMenu: function(e, index) {
+        Utils.ContextMenu.show(e, [
+            {
+                id: 'bookmark-delete',
+                text: I18n.getMessage('delete'),
+                callback: () => {
+                    Utils.UI.notify({
+                        title: I18n.getMessage('confirm'),
+                        message: I18n.getMessage('confirmDeleteBookmark'),
+                        type: 'confirm',
+                        duration: 0,
+                        buttons: [
+                            {
+                                text: I18n.getMessage('confirm'),
+                                class: 'btn-primary',
+                                callback: () => {
+                                    bookmarks.splice(index, 1);
+                                    this.saveBookmarks();
+                                    this.renderBookmarks();
+                                }
+                            },
+                            {
+                                text: I18n.getMessage('cancel'),
+                                callback: () => {}
+                            }
+                        ]
+                    });
+                }
+            },
+            {
+                id: 'bookmark-move-up',
+                text: I18n.getMessage('moveUp'),
+                disabled: index === 0,
+                callback: async () => {
+                    if (index > 0) {
+                        [bookmarks[index - 1], bookmarks[index]] = [bookmarks[index], bookmarks[index - 1]];
+                        await this.saveBookmarks();
+                        this.renderBookmarks();
+                    }
+                }
+            },
+            {
+                id: 'bookmark-move-down',
+                text: I18n.getMessage('moveDown'),
+                disabled: index === bookmarks.length - 1,
+                callback: async () => {
+                    if (index < bookmarks.length - 1) {
+                        [bookmarks[index + 1], bookmarks[index]] = [bookmarks[index], bookmarks[index + 1]];
+                        await this.saveBookmarks();
+                        this.renderBookmarks();
+                    }
+                }
+            }
+        ], {menuId: 'bookmark-context-menu'});
     },
 
     /**
@@ -648,7 +907,6 @@
      */
     showIconSelectorModal: function(shortcut) {
         try {
-<<<<<<< HEAD
             Utils.ImageSelector.show({
                 title: I18n.getMessage('customIcon'),
                 modalId: 'icon-selector-modal',
@@ -686,85 +944,6 @@
                     }
                 }
             });
-=======
-            // 创建模态框结构（如果不存在）
-            let modal = document.getElementById('icon-selector-modal');
-            if (!modal) {
-                // 使用Utils创建模态框结构
-                modal = Utils.createElement('div', 'modal', {id: 'icon-selector-modal'});
-                const modalContent = Utils.createElement('div', 'modal-content');
-                
-                modalContent.innerHTML = `
-                    <span class="modal-close">&times;</span>
-                    <h2>${I18n.getMessage('customIcon')}</h2>
-                    <div class="modal-form">
-                        <div class="form-group">
-                            <label for="icon-url">${I18n.getMessage('iconUrl')}</label>
-                            <input type="url" id="icon-url" placeholder="https://example.com/icon.png">
-                        </div>
-                        <div class="form-group">
-                            <label for="icon-upload">${I18n.getMessage('uploadIcon')}</label>
-                            <input type="file" id="icon-upload" accept="image/*">
-                            <div class="image-preview" id="icon-preview"></div>
-                        </div>
-                        <div class="form-actions">
-                            <button id="icon-cancel" class="btn">${I18n.getMessage('cancel')}</button>
-                            <button id="icon-confirm" class="btn btn-primary">${I18n.getMessage('confirm')}</button>
-                        </div>
-                    </div>
-                `;
-                
-                modal.appendChild(modalContent);
-                document.body.appendChild(modal);
-                
-                // 预览上传图片
-                document.getElementById('icon-upload').addEventListener('change', function(e) {
-                    const file = e.target.files[0];
-                    if (file) {
-                        const reader = new FileReader();
-                        reader.onload = function(event) {
-                            const preview = document.getElementById('icon-preview');
-                            preview.innerHTML = `<img src="${event.target.result}" alt="Icon Preview" style="max-width: 64px; max-height: 64px; object-fit: contain;">`;
-                        };
-                        reader.readAsDataURL(file);
-                    }
-                });
-            }
-            
-            // 使用Utils.Modal.show替代手动显示
-            Utils.Modal.show('icon-selector-modal');
-            
-            // 清空旧数据
-            const iconUrl = document.getElementById('icon-url');
-            if (iconUrl) iconUrl.value = '';
-            
-            const iconPreview = document.getElementById('icon-preview');
-            if (iconPreview) iconPreview.innerHTML = '';
-            
-            const iconUpload = document.getElementById('icon-upload');
-            if (iconUpload) iconUpload.value = '';
-            
-            // 绑定确定按钮事件
-            const confirmBtn = document.getElementById('icon-confirm');
-            if (confirmBtn) {
-                const newConfirmBtn = confirmBtn.cloneNode(true);
-                confirmBtn.parentNode.replaceChild(newConfirmBtn, confirmBtn);
-                newConfirmBtn.addEventListener('click', async () => {
-                    await this.saveCustomIconForShortcut(shortcut);
-                    Utils.Modal.hide('icon-selector-modal');
-                });
-            }
-            
-            // 绑定取消按钮事件
-            const cancelBtn = document.getElementById('icon-cancel');
-            if (cancelBtn) {
-                const newCancelBtn = cancelBtn.cloneNode(true);
-                cancelBtn.parentNode.replaceChild(newCancelBtn, cancelBtn);
-                newCancelBtn.addEventListener('click', () => {
-                    Utils.Modal.hide('icon-selector-modal');
-                });
-            }
->>>>>>> 7f50c947
         } catch (error) {
             Utils.UI.notify({
                 title: I18n.getMessage('errorTitle'),
@@ -795,6 +974,8 @@
             
             // 优先使用上传的图片
             if (iconFile) {
+                // 直接使用 Utils.blobToBase64
+                iconData = await Utils.blobToBase64(iconFile);
                 // 直接使用 Utils.blobToBase64
                 iconData = await Utils.blobToBase64(iconFile);
             } 
@@ -820,7 +1001,21 @@
                 duration: 2000
             });
             
-        } catch (error) {
+            Utils.UI.notify({
+                title: I18n.getMessage('success'),
+                message: I18n.getMessage('iconUpdated'),
+                type: 'success',
+                duration: 2000
+            });
+            
+        } catch (error) {
+            Utils.UI.notify({
+                title: I18n.getMessage('errorTitle'),
+                message: error.message || I18n.getMessage('genericError'),
+                type: 'error',
+                duration: 5000
+            });
+        }
             Utils.UI.notify({
                 title: I18n.getMessage('errorTitle'),
                 message: error.message || I18n.getMessage('genericError'),
@@ -892,8 +1087,20 @@
                 type: 'info',
                 duration: 2000
             });
-            
-        } catch (error) {
+            Utils.UI.notify({
+                title: I18n.getMessage('iconReset'),
+                message: I18n.getMessage('fetchingDefaultIcon'),
+                type: 'info',
+                duration: 2000
+            });
+            
+        } catch (error) {
+            Utils.UI.notify({
+                title: I18n.getMessage('errorTitle'),
+                message: error.message || I18n.getMessage('genericError'),
+                type: 'error',
+                duration: 5000
+            });
             Utils.UI.notify({
                 title: I18n.getMessage('errorTitle'),
                 message: error.message || I18n.getMessage('genericError'),
@@ -912,6 +1119,12 @@
             const result = await chrome.storage.local.get('customIcons');
             return result.customIcons || {};
         } catch (error) {
+            Utils.UI.notify({
+                title: I18n.getMessage('errorTitle'),
+                message: error.message || I18n.getMessage('genericError'),
+                type: 'error',
+                duration: 5000
+            });
             Utils.UI.notify({
                 title: I18n.getMessage('errorTitle'),
                 message: error.message || I18n.getMessage('genericError'),
@@ -940,6 +1153,12 @@
                 this.showShortcuts(folder);
             }
         } catch (error) {
+            Utils.UI.notify({
+                title: I18n.getMessage('errorTitle'),
+                message: error.message || I18n.getMessage('genericError'),
+                type: 'error',
+                duration: 5000
+            });
             Utils.UI.notify({
                 title: I18n.getMessage('errorTitle'),
                 message: error.message || I18n.getMessage('genericError'),
@@ -974,8 +1193,15 @@
                 type: 'error',
                 duration: 5000
             });
+            Utils.UI.notify({
+                title: I18n.getMessage('errorTitle'),
+                message: error.message || I18n.getMessage('genericError'),
+                type: 'error',
+                duration: 5000
+            });
             // 出错时使用默认图标
             IconManager.getIconUrl(shortcut.url, element);
+            console.error(I18n.getMessage('fetchCustomIconFailed'), error);
             console.error(I18n.getMessage('fetchCustomIconFailed'), error);
         }
     },
@@ -1061,6 +1287,7 @@
         const icon = Utils.createElement('div', 'bookmark-icon');
         const iconImg = Utils.createElement('img');
         // 使用Utils.getDomain替代手动提取域名
+        // 使用Utils.getDomain替代手动提取域名
         iconImg.src = bookmark.customIcon || `${Utils.getDomain(bookmark.url)}/favicon.ico`;
         iconImg.onerror = () => { iconImg.src = 'images/default_favicon.png'; };
         
@@ -1095,6 +1322,12 @@
                 type: 'error',
                 duration: 5000
             });
+            Utils.UI.notify({
+                title: I18n.getMessage('errorTitle'),
+                message: error.message || I18n.getMessage('genericError'),
+                type: 'error',
+                duration: 5000
+            });
         }
     },
 
@@ -1112,6 +1345,25 @@
      * @returns {Promise<void>}
      */
     importBookmarks: async function(importedBookmarks) {
+        try {
+            if (!Array.isArray(importedBookmarks)) return;
+            
+            importedBookmarks.forEach(bookmark => {
+                if (!bookmarks.some(b => b.url === bookmark.url)) {
+                    bookmarks.push(bookmark);
+                }
+            });
+            
+            await this.saveBookmarks();
+            this.renderBookmarks();
+        } catch (error) {
+            Utils.UI.notify({
+                title: I18n.getMessage('errorTitle'),
+                message: error.message || I18n.getMessage('genericError'),
+                type: 'error',
+                duration: 5000
+            });
+        }
         try {
             if (!Array.isArray(importedBookmarks)) return;
             
