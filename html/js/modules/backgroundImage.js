/**
 * 背景图像处理模块
 */

import { Utils } from './utils.js';
import { I18n } from './i18n.js';

// 背景图片缓存相关常量
const CACHE_KEY = 'bingImageCache';
const CACHE_EXPIRATION = 24 * 60 * 60 * 1000; // 24小时缓存过期时间

/**
 * 背景图片管理器类
 */
class BackgroundManager {
    /**
     * 创建背景管理器实例
     */
    constructor() {
        // 背景图像默认设置
        this.settings = {
            type: 'bing',  // 默认使用必应作为背景
            customImageData: null, // 自定义图片数据
            blur: 0, // 模糊效果值
            dark: 0  // 暗化效果值
        };
    }

    /**
     * 初始化背景图像及控件
     * @returns {Promise<void>}
     */
    async initialize() {
        await this.loadSettings();
        await this.setImage();
        this.initControls();
        this.bindButtonEvent();
    }

    /**
     * 设置背景相关的事件处理
     */
    setupEvents() {
        this.bindButtonEvent();
        this.setupSettingsEvents();
    }

    /**
     * 设置背景设置面板的事件监听
     */
    setupSettingsEvents() {
        // 背景类型选择
        const bgTypeSelect = document.getElementById('bg-type');
        if (bgTypeSelect) {
            bgTypeSelect.addEventListener('change', async (e) => {
<<<<<<< HEAD
                const newType = e.target.value;
                
                // 如果选择了自定义背景，但没有自定义图片，则打开选择器
                if (newType === 'custom' && !this.settings.customImageData) {
                    this.handleCustomBackground();
                    return;
                }
                
                // 更新设置并应用
                this.settings.type = newType;
                
                // 如果切换到非自定义类型，则保存为最后一个非自定义类型
                if (newType !== 'custom') {
                    await chrome.storage.local.set({ lastNonCustomBgType: newType });
                }
                
                await chrome.storage.local.set({ bgType: newType });
=======
                // 保存旧的背景类型
                const oldType = this.settings.type;
                this.settings.type = e.target.value;
                
                // 如果切换到非自定义类型，记录该类型
                if (this.settings.type !== 'custom') {
                    await chrome.storage.local.set({ lastNonCustomBgType: this.settings.type });
                }
                
                await chrome.storage.local.set({ bgType: this.settings.type });
>>>>>>> 7f50c947
                await this.setImage();
            });
        }
        
        // 模糊效果滑块
        const blurControl = document.getElementById('blur-control');
        if (blurControl) {
            blurControl.addEventListener('input', async (e) => {
                this.settings.blur = parseInt(e.target.value);
                this.applyEffects();
                await chrome.storage.local.set({ backgroundBlur: this.settings.blur });
            });
        }
        
        // 暗化效果滑块
        const darkControl = document.getElementById('dark-control');
        if (darkControl) {
            darkControl.addEventListener('input', async (e) => {
                this.settings.dark = parseFloat(e.target.value);
                this.applyEffects();
                await chrome.storage.local.set({ backgroundDark: this.settings.dark });
            });
        }
    }

    /**
     * 绑定背景按钮事件
     */
    bindButtonEvent() {
        const bgButton = document.getElementById('background-button');
        if (!bgButton) return;

        // 克隆按钮以清除已有的事件监听器
        const newButton = bgButton.cloneNode(true);
        if (bgButton.parentNode) {
            bgButton.parentNode.replaceChild(newButton, bgButton);
        }
        
        // 左键点击 - 切换背景类型
        newButton.addEventListener('click', async () => {
            // 保存旧的背景类型
            const oldType = this.settings.type;
            
            // 根据是否有自定义图片决定切换类型
            if (this.settings.customImageData) {
                // 在bing和custom间切换
                this.settings.type = this.settings.type === 'bing' ? 'custom' : 'bing';
                
                // 如果切换到非custom类型，保存为最后一个非自定义类型
                if (this.settings.type !== 'custom') {
                    await chrome.storage.local.set({ lastNonCustomBgType: this.settings.type });
                }
            } else {
                // 在bing和default间切换
                this.settings.type = this.settings.type === 'bing' ? 'default' : 'bing';
                
                // 保存当前非自定义类型
                await chrome.storage.local.set({ lastNonCustomBgType: this.settings.type });
            }
            
            await chrome.storage.local.set({ bgType: this.settings.type });
            await this.setImage();
            
            // 更新选择器UI
            const bgTypeSelect = document.getElementById('bg-type');
            if (bgTypeSelect) {
                bgTypeSelect.value = this.settings.type;
            }
        });
        
        // 右键点击 - 使用通用图像选择器
        newButton.addEventListener('contextmenu', (e) => {
            e.preventDefault();
            this.handleCustomBackground();
        });
    }

    /**
     * 从存储中加载背景设置
     * @returns {Promise<void>}
     */
    async loadSettings() {
        try {
            const result = await chrome.storage.local.get([
                'bgType', 
                'customImage', 
                'backgroundBlur', 
                'backgroundDark',
                'lastNonCustomBgType'
            ]);
            
            // 根据是否有自定义图片决定可用的类型选择
            if (result.customImage) {
                this.settings.customImageData = result.customImage;
                this.settings.type = result.bgType || 'custom';
            } else {
                this.settings.customImageData = null;
<<<<<<< HEAD
                this.settings.type = result.bgType || 'bing';
                
                // 如果没有自定义图片但类型设为custom，则改为上次的非自定义类型
                if (this.settings.type === 'custom') {
                    this.settings.type = result.lastNonCustomBgType || 'bing';
                }
=======
                // 使用保存的背景类型或默认值
                this.settings.type = result.bgType || 'bing';
>>>>>>> 7f50c947
            }
            
            // 加载特效设置
            this.settings.blur = result.backgroundBlur !== undefined ? result.backgroundBlur : 0;
            this.settings.dark = result.backgroundDark !== undefined ? result.backgroundDark : 0;
        } catch (error) {
            console.error(I18n.getMessage('localStorageError'), error);
            this.settings.type = 'bing'; 
<<<<<<< HEAD
        }
    }

    /**
     * 获取必应每日图片
     * @returns {Promise<string|null>} 图片URL，失败返回null
     */
    async fetchBingImage() {
        Utils.UI.updateLoadingProgress(40, I18n.getMessage('loadingResources'));
        
        // 检查缓存
        const cachedData = await chrome.storage.local.get(CACHE_KEY);
        const now = Date.now();

        // 使用缓存内图片（如未过期）
        if (cachedData[CACHE_KEY] && (now - cachedData[CACHE_KEY].timestamp < CACHE_EXPIRATION)) {
            return cachedData[CACHE_KEY].url;
        }

        Utils.UI.updateLoadingProgress(50, I18n.getMessage('fetchingBingImage'));
        
        try {
            // 必应API地址
            const apiUrl = 'https://www.bing.com/HPImageArchive.aspx?format=js&idx=0&n=1';
            const response = await fetch(apiUrl);
            
            if (!response.ok) {
                throw new Error(`API responded with status: ${response.status}`);
            }
            
            const data = await response.json();
            
            if (!data.images || !data.images.length) {
                throw new Error('No images found in API response');
            }
            
            const imageUrl = 'https://www.bing.com' + data.images[0].url;
            
            // 更新缓存
            await chrome.storage.local.set({
                [CACHE_KEY]: {
                    url: imageUrl,
                    timestamp: now
                }
            });
            
            return imageUrl;
        } catch (error) {
            console.error('Error fetching Bing image:', error);
            
            // 回退策略：尝试使用上一个缓存（即使过期）
            if (cachedData[CACHE_KEY]) {
                return cachedData[CACHE_KEY].url;
            }
            
            // 如果没有缓存可用，返回null表示需要使用纯白背景
            return null;
=======
>>>>>>> 7f50c947
        }
    }

    /**
     * 设置背景图像
     * @returns {Promise<void>}
     */
    async setImage() {
        try {
            // 显示加载指示器
            Utils.UI.showLoadingIndicator();
            Utils.UI.updateLoadingProgress(10, I18n.getMessage('loadingBackground'));
            
            // 获取背景容器元素
            const container = document.getElementById('background-container');
            if (!container) {
<<<<<<< HEAD
                console.error('Background container not found');
=======
>>>>>>> 7f50c947
                Utils.UI.hideLoadingIndicator();
                return;
            }

            // 根据背景类型选择图片URL
            let bgUrl;
            switch (this.settings.type) {
<<<<<<< HEAD
                case 'custom':
                    // 使用自定义图片
                    if (this.settings.customImageData) {
                        bgUrl = this.settings.customImageData;
                    } else {
                        // 如果没有自定义图片数据，则回退到必应
                        bgUrl = await this.fetchBingImage();
                    }
=======
                case 'bing':
                    Utils.UI.updateLoadingProgress(30, I18n.getMessage('fetchingBingImage'));
                    bgUrl = await this.fetchBingImage();
                    break;
                case 'custom':
                    bgUrl = this.settings.customImageData;
>>>>>>> 7f50c947
                    break;
                case 'bing':
                    // 使用必应每日图片
                    bgUrl = await this.fetchBingImage();
                    break;
                case 'default':
<<<<<<< HEAD
                default:
                    // 使用纯白色背景
                    container.classList.add('bg-white');
                    container.style.backgroundImage = 'none';
                    Utils.UI.hideLoadingIndicator();
                    return;
            }

            // 如果bgUrl为null（表示获取图像失败），回退到白色背景
            if (bgUrl === null) {
                console.warn('Failed to load background image, fallback to white background');
                container.classList.add('bg-white');
                container.style.backgroundImage = 'none';
                Utils.UI.hideLoadingIndicator();
                return;
            }

=======
                    // 设置为白色背景
                    container.classList.add('bg-white');
                    Utils.UI.hideLoadingIndicator();
                    return; // 直接返回，无需后续设置
                default:
                    bgUrl = 'images/default.jpg';
            }

>>>>>>> 7f50c947
            Utils.UI.updateLoadingProgress(70, I18n.getMessage('settingBackgroundType'));
            
            // 移除白色背景类（如果有）
            container.classList.remove('bg-white');
            
            // 应用背景样式
            container.style.backgroundImage = `url(${bgUrl})`;
            
            // 应用模糊和暗化效果
            this.applyEffects();
            
            Utils.UI.updateLoadingProgress(100, I18n.getMessage('backgroundLoadComplete'));
            setTimeout(() => Utils.UI.hideLoadingIndicator(), 500);
<<<<<<< HEAD
        } catch (error) {
            console.error('Failed to set background image:', error);
            Utils.UI.notify({
                title: I18n.getMessage('error'),
                message: I18n.getMessage('backgroundSetFailed'),
                type: 'error'
            });
            Utils.UI.hideLoadingIndicator();
=======
        } catch (error) {            
            Utils.UI.notify({
                title: I18n.getMessage('error'),
                message: I18n.getMessage('backgroundFetchFailed'),
                type: 'error',
                duration: 5000
            });
            
            // 出错时使用默认背景
            const container = document.getElementById('background-container');
            if (container) {
                container.style.backgroundImage = 'url(images/default.jpg)';
            }
>>>>>>> 7f50c947
        }
    }

    /**
     * 应用模糊和暗化效果到背景
     */
    applyEffects() {
        const container = document.getElementById('background-container');
        if (!container) return;
        
        // 模糊效果
        container.style.filter = this.settings.blur > 0 ? `blur(${this.settings.blur}px)` : 'none';
        
        // 暗化效果
        const overlay = document.getElementById('background-overlay');
        if (overlay) {
<<<<<<< HEAD
            const opacity = this.settings.dark > 0 ? this.settings.dark : 0;
            overlay.style.backgroundColor = `rgba(0, 0, 0, ${opacity})`;
=======
            if (this.settings.dark > 0) {
                overlay.style.backgroundColor = `rgba(0, 0, 0, ${this.settings.dark / 100})`;
                overlay.style.display = 'block';
            } else {
                overlay.style.display = 'none'; // 无暗化时隐藏遮罩
            }
        }
    }

    /**
     * 获取必应每日图片
     * @returns {Promise<string>} 图片URL
     */
    async fetchBingImage() {
        Utils.UI.updateLoadingProgress(40, I18n.getMessage('loadingResources'));
        
        // 检查缓存
        const cachedData = await chrome.storage.local.get(CACHE_KEY);
        const now = Date.now();

        // 使用缓存内图片（如未过期）
        if (cachedData[CACHE_KEY] && (now - cachedData[CACHE_KEY].timestamp < CACHE_EXPIRATION)) {
            const remainingHours = Math.floor((CACHE_EXPIRATION - (now - cachedData[CACHE_KEY].timestamp)) / (60 * 60 * 1000));
            const remainingMinutes = Math.floor(((CACHE_EXPIRATION - (now - cachedData[CACHE_KEY].timestamp)) % (60 * 60 * 1000)) / (60 * 1000));
            Utils.UI.updateLoadingProgress(50, I18n.getMessage('usingCachedImage', [remainingHours, remainingMinutes]));
            return cachedData[CACHE_KEY].imageUrl;
        }

        Utils.UI.updateLoadingProgress(50, I18n.getMessage('fetchingBingImage'));
        
        try {
            // 获取新图片
            const data = await Utils.fetchData('https://www.bing.com/HPImageArchive.aspx?format=js&idx=0&n=1');
            if (!data || !data.images || !data.images[0]) {
                throw new Error(I18n.getMessage('invalidBingResponse'));
            }
            
            const imageUrl = `https://www.bing.com${data.images[0].url}`;
            
            Utils.UI.updateLoadingProgress(60, I18n.getMessage('loadingResources'));
            
            // 更新缓存
            await chrome.storage.local.set({ [CACHE_KEY]: { imageUrl, timestamp: now } });
            
            return imageUrl;
        } catch (error) {
            console.error(I18n.getMessage('bingApiError', [error.message]));
            throw new Error(I18n.getMessage('bingDailyBackgroundFailed'));
>>>>>>> 7f50c947
        }
    }

    /**
     * 初始化背景控制UI并绑定事件
     */
    initControls() {
        // 背景类型选择器
        const bgTypeSelect = document.getElementById('bg-type');
        if (bgTypeSelect) {
            bgTypeSelect.value = this.settings.type;
        }
        
        // 自定义背景上传按钮
        const customBgInput = document.getElementById('custom-bg');
        if (customBgInput) {
            customBgInput.addEventListener('click', (e) => {
                e.preventDefault();
                this.handleCustomBackground();
            });
        }
        
        // 模糊效果控制
        const blurControl = document.getElementById('blur-control');
        if (blurControl) {
            blurControl.value = this.settings.blur;
        }
        
        // 暗化效果控制
        const darkControl = document.getElementById('dark-control');
        if (darkControl) {
            darkControl.value = this.settings.dark;
        }
    }

    /**
     * 处理自定义背景图片上传
     */
<<<<<<< HEAD
    handleCustomBackground() {
        Utils.ImageSelector.show({
            title: I18n.getMessage('selectBackground') || '选择背景图片',
            modalId: 'background-selector-modal',
            mode: 'background',
            urlLabel: I18n.getMessage('backgroundUrl') || '背景图片URL',
            uploadLabel: I18n.getMessage('uploadBackground') || '上传背景图片',
            urlPlaceholder: 'https://example.com/background.jpg',
            showReset: this.settings.customImageData !== null,
            resetText: I18n.getMessage('resetBackground') || '重置背景',
            maxWidth: 1920,
            maxHeight: 1080,
            quality: 0.85,
            onReset: () => this.clearCustomBackground(),
            onConfirm: async (imageData) => {
                if (imageData) {
                    try {
                        this.settings.customImageData = imageData;
                        this.settings.type = 'custom';  // 自动切换到自定义背景
                        
                        // 保存设置
                        await chrome.storage.local.set({ 
                            customImage: this.settings.customImageData,
                            bgType: 'custom',
                            lastNonCustomBgType: this.settings.type
                        });
                        
                        await this.setImage();
                        
                        // 更新UI
                        const bgTypeSelect = document.getElementById('bg-type');
                        if (bgTypeSelect) {
                            bgTypeSelect.value = 'custom';
                        }
                        
                        Utils.UI.notify({
                            title: I18n.getMessage('success'),
                            message: I18n.getMessage('customBackgroundSuccess') || '背景图片设置成功',
                            type: 'success',
                            duration: 3000
                        });
                    } catch (error) {
                        console.error(I18n.getMessage('localStorageError'), error);
                        Utils.UI.notify({
                            title: I18n.getMessage('error') || '错误',
                            message: I18n.getMessage('backgroundSetFailed') || '背景图片设置失败',
                            type: 'error',
                            duration: 5000
                        });
                    }
                }
            }
        });
=======
    async handleCustomBackground(e) {
        const file = e.target.files[0];
        if (!file) return;
        
        // 检查文件是否为图片
        if (!file.type.startsWith('image/')) {
            Utils.UI.notify({
                title: I18n.getMessage('error'),
                message: I18n.getMessage('imageTypeError'),
                type: 'error'
            });
            return;
        }
        
        // 检查文件大小
        if (file.size > 50 * 1024 * 1024) { // 50MB限制
            Utils.UI.notify({
                title: I18n.getMessage('warning'),
                message: I18n.getMessage('imageTooLarge'),
                type: 'warning',
                buttons: [
                    {
                        text: I18n.getMessage('continue'),
                        class: 'btn-primary',
                        callback: () => this.processCustomBackgroundFile(file)
                    },
                    {
                        text: I18n.getMessage('cancel'),
                        callback: () => {}
                    }
                ]
            });
            return;
        }
        
        this.processCustomBackgroundFile(file);
    }

    /**
     * 处理自定义背景文件
     * @param {File} file - 文件对象
     * @returns {Promise<void>}
     */
    async processCustomBackgroundFile(file) {
        try {
            // 使用工具方法
            this.settings.customImageData = await Utils.blobToBase64(file);
            this.settings.type = 'custom';  // 自动切换到自定义背景
            
            // 保存设置
            await chrome.storage.local.set({ 
                customImage: this.settings.customImageData,
                bgType: 'custom',
                lastNonCustomBgType: this.settings.type
            });
            
            await this.setImage();
            
            // 更新UI
            const bgTypeSelect = document.getElementById('bg-type');
            if (bgTypeSelect) {
                bgTypeSelect.value = 'custom';
            }
            
            Utils.UI.notify({
                title: I18n.getMessage('success'),
                message: I18n.getMessage('customBackgroundSuccess'),
                type: 'success',
                duration: 3000
            });
        } catch (error) {
            console.error(I18n.getMessage('localStorageError'), error);
            Utils.UI.notify({
                title: I18n.getMessage('error'),
                message: I18n.getMessage('backgroundSetFailed'),
                type: 'error'
            });
        }
>>>>>>> 7f50c947
    }

    /**
     * 清除自定义背景图片
     * @returns {Promise<void>}
     */
    async clearCustomBackground() {
        try {
<<<<<<< HEAD
            // 清除自定义图片数据
            this.settings.customImageData = null;
            
            // 切换到之前的非自定义背景类型
            const result = await chrome.storage.local.get('lastNonCustomBgType');
            this.settings.type = result.lastNonCustomBgType || 'bing';
            
            // 保存更改
            await chrome.storage.local.set({
=======
            // 重置设置 - 回退到用户之前选择的背景类型或默认背景
            this.settings.customImageData = null;
            
            // 获取上次保存的背景类型
            const result = await chrome.storage.local.get(['lastNonCustomBgType']);
            // 如果有上次记录的类型则使用，否则默认使用bing
            this.settings.type = result.lastNonCustomBgType || 'bing';
            
            // 保存到存储
            await chrome.storage.local.set({ 
>>>>>>> 7f50c947
                customImage: null,
                bgType: this.settings.type
            });
            
<<<<<<< HEAD
            // 重新加载背景
=======
            // 应用更改
>>>>>>> 7f50c947
            await this.setImage();
            
            // 更新UI
            const bgTypeSelect = document.getElementById('bg-type');
            if (bgTypeSelect) {
                bgTypeSelect.value = this.settings.type;
            }
            
<<<<<<< HEAD
            Utils.UI.notify({
                title: I18n.getMessage('success') || '成功',
                message: I18n.getMessage('backgroundResetSuccess') || '已重置为默认背景',
                type: 'success',
                duration: 3000
            });
        } catch (error) {
            console.error('Failed to clear custom background:', error);
            Utils.UI.notify({
                title: I18n.getMessage('error') || '错误',
                message: I18n.getMessage('backgroundResetFailed') || '背景重置失败',
                type: 'error',
                duration: 5000
=======
            // 提示用户操作成功
            Utils.UI.notify({
                title: I18n.getMessage('backgroundRemoved'),
                message: I18n.getMessage('switchedToBackground', [this.settings.type === 'bing' ? I18n.getMessage('bingDailyImage') : I18n.getMessage('defaultBackground')]),
                type: 'info',
                duration: 3000
            });
        } catch (error) {
            Utils.UI.notify({
                title: I18n.getMessage('error'),
                message: I18n.getMessage('clearCustomBackgroundError'),
                type: 'error'
>>>>>>> 7f50c947
            });
        }
    }

    /**
     * 获取当前背景设置
     * @returns {Object} 当前背景设置的副本
     */
    getSettings() {
        return {...this.settings};
    }

    /**
     * 更新背景设置
     * @param {Object} newSettings - 新的背景设置
     * @returns {Promise<void>}
     */
    async updateSettings(newSettings) {
        // 合并设置
        this.settings = {...this.settings, ...newSettings};
        
        // 保存基本设置
        await chrome.storage.local.set({
            bgType: this.settings.type,
            backgroundBlur: this.settings.blur,
            backgroundDark: this.settings.dark
        });
        
        // 保存自定义图片（如果有）
        if (newSettings.customImageData) {
            await chrome.storage.local.set({
                customImage: newSettings.customImageData
            });
        }
        
        // 应用更改
        await this.setImage();
    }

    /**
     * 刷新背景图片（在标签页重新激活时调用）
     * @returns {Promise<void>}
     */
    async refresh() {
        try {
            // 如果是必应背景，检查缓存是否过期
            if (this.settings.type === 'bing') {
                const cachedData = await chrome.storage.local.get(CACHE_KEY);
                const now = Date.now();
                
                // 如果缓存已过期，重新加载背景
                if (!cachedData[CACHE_KEY] || (now - cachedData[CACHE_KEY].timestamp > CACHE_EXPIRATION)) {
                    await this.setImage();
                }
            }
<<<<<<< HEAD
        } catch (error) {
            console.error('Error refreshing background:', error);
=======
            
            if (needRefresh) {
                // 清除缓存，获取新图片
                await chrome.storage.local.remove(cacheName);
                await this.setImage();
                
                // 添加刷新成功通知
                Utils.UI.notify({
                    title: I18n.getMessage('backgroundUpdated'),
                    message: I18n.getMessage('bingDailyImageUpdated'),
                    type: 'info',
                    duration: 3000
                });
            }
        } catch (error) {
            console.error(I18n.getMessage('bingImageError'), error);
            Utils.UI.notify({
                title: I18n.getMessage('backgroundUpdateFailed'),
                message: I18n.getMessage('bingDailyBackgroundFailed'),
                type: 'error'
            });
>>>>>>> 7f50c947
        }
    }
}

// 创建并导出背景图片管理器实例
const backgroundManager = new BackgroundManager();

export default backgroundManager;<|MERGE_RESOLUTION|>--- conflicted
+++ resolved
@@ -53,7 +53,6 @@
         const bgTypeSelect = document.getElementById('bg-type');
         if (bgTypeSelect) {
             bgTypeSelect.addEventListener('change', async (e) => {
-<<<<<<< HEAD
                 const newType = e.target.value;
                 
                 // 如果选择了自定义背景，但没有自定义图片，则打开选择器
@@ -71,18 +70,6 @@
                 }
                 
                 await chrome.storage.local.set({ bgType: newType });
-=======
-                // 保存旧的背景类型
-                const oldType = this.settings.type;
-                this.settings.type = e.target.value;
-                
-                // 如果切换到非自定义类型，记录该类型
-                if (this.settings.type !== 'custom') {
-                    await chrome.storage.local.set({ lastNonCustomBgType: this.settings.type });
-                }
-                
-                await chrome.storage.local.set({ bgType: this.settings.type });
->>>>>>> 7f50c947
                 await this.setImage();
             });
         }
@@ -126,6 +113,9 @@
             // 保存旧的背景类型
             const oldType = this.settings.type;
             
+            // 保存旧的背景类型
+            const oldType = this.settings.type;
+            
             // 根据是否有自定义图片决定切换类型
             if (this.settings.customImageData) {
                 // 在bing和custom间切换
@@ -135,9 +125,17 @@
                 if (this.settings.type !== 'custom') {
                     await chrome.storage.local.set({ lastNonCustomBgType: this.settings.type });
                 }
+                
+                // 如果切换到非custom类型，保存为最后一个非自定义类型
+                if (this.settings.type !== 'custom') {
+                    await chrome.storage.local.set({ lastNonCustomBgType: this.settings.type });
+                }
             } else {
                 // 在bing和default间切换
                 this.settings.type = this.settings.type === 'bing' ? 'default' : 'bing';
+                
+                // 保存当前非自定义类型
+                await chrome.storage.local.set({ lastNonCustomBgType: this.settings.type });
                 
                 // 保存当前非自定义类型
                 await chrome.storage.local.set({ lastNonCustomBgType: this.settings.type });
@@ -172,6 +170,8 @@
                 'backgroundBlur', 
                 'backgroundDark',
                 'lastNonCustomBgType'
+                'backgroundDark',
+                'lastNonCustomBgType'
             ]);
             
             // 根据是否有自定义图片决定可用的类型选择
@@ -180,17 +180,12 @@
                 this.settings.type = result.bgType || 'custom';
             } else {
                 this.settings.customImageData = null;
-<<<<<<< HEAD
                 this.settings.type = result.bgType || 'bing';
                 
                 // 如果没有自定义图片但类型设为custom，则改为上次的非自定义类型
                 if (this.settings.type === 'custom') {
                     this.settings.type = result.lastNonCustomBgType || 'bing';
                 }
-=======
-                // 使用保存的背景类型或默认值
-                this.settings.type = result.bgType || 'bing';
->>>>>>> 7f50c947
             }
             
             // 加载特效设置
@@ -199,7 +194,6 @@
         } catch (error) {
             console.error(I18n.getMessage('localStorageError'), error);
             this.settings.type = 'bing'; 
-<<<<<<< HEAD
         }
     }
 
@@ -257,8 +251,6 @@
             
             // 如果没有缓存可用，返回null表示需要使用纯白背景
             return null;
-=======
->>>>>>> 7f50c947
         }
     }
 
@@ -273,12 +265,14 @@
             Utils.UI.updateLoadingProgress(10, I18n.getMessage('loadingBackground'));
             
             // 获取背景容器元素
+            // 显示加载指示器
+            Utils.UI.showLoadingIndicator();
+            Utils.UI.updateLoadingProgress(10, I18n.getMessage('loadingBackground'));
+            
+            // 获取背景容器元素
             const container = document.getElementById('background-container');
             if (!container) {
-<<<<<<< HEAD
                 console.error('Background container not found');
-=======
->>>>>>> 7f50c947
                 Utils.UI.hideLoadingIndicator();
                 return;
             }
@@ -286,7 +280,6 @@
             // 根据背景类型选择图片URL
             let bgUrl;
             switch (this.settings.type) {
-<<<<<<< HEAD
                 case 'custom':
                     // 使用自定义图片
                     if (this.settings.customImageData) {
@@ -295,21 +288,12 @@
                         // 如果没有自定义图片数据，则回退到必应
                         bgUrl = await this.fetchBingImage();
                     }
-=======
-                case 'bing':
-                    Utils.UI.updateLoadingProgress(30, I18n.getMessage('fetchingBingImage'));
-                    bgUrl = await this.fetchBingImage();
-                    break;
-                case 'custom':
-                    bgUrl = this.settings.customImageData;
->>>>>>> 7f50c947
                     break;
                 case 'bing':
                     // 使用必应每日图片
                     bgUrl = await this.fetchBingImage();
                     break;
                 case 'default':
-<<<<<<< HEAD
                 default:
                     // 使用纯白色背景
                     container.classList.add('bg-white');
@@ -327,16 +311,6 @@
                 return;
             }
 
-=======
-                    // 设置为白色背景
-                    container.classList.add('bg-white');
-                    Utils.UI.hideLoadingIndicator();
-                    return; // 直接返回，无需后续设置
-                default:
-                    bgUrl = 'images/default.jpg';
-            }
-
->>>>>>> 7f50c947
             Utils.UI.updateLoadingProgress(70, I18n.getMessage('settingBackgroundType'));
             
             // 移除白色背景类（如果有）
@@ -350,7 +324,6 @@
             
             Utils.UI.updateLoadingProgress(100, I18n.getMessage('backgroundLoadComplete'));
             setTimeout(() => Utils.UI.hideLoadingIndicator(), 500);
-<<<<<<< HEAD
         } catch (error) {
             console.error('Failed to set background image:', error);
             Utils.UI.notify({
@@ -359,21 +332,6 @@
                 type: 'error'
             });
             Utils.UI.hideLoadingIndicator();
-=======
-        } catch (error) {            
-            Utils.UI.notify({
-                title: I18n.getMessage('error'),
-                message: I18n.getMessage('backgroundFetchFailed'),
-                type: 'error',
-                duration: 5000
-            });
-            
-            // 出错时使用默认背景
-            const container = document.getElementById('background-container');
-            if (container) {
-                container.style.backgroundImage = 'url(images/default.jpg)';
-            }
->>>>>>> 7f50c947
         }
     }
 
@@ -390,59 +348,8 @@
         // 暗化效果
         const overlay = document.getElementById('background-overlay');
         if (overlay) {
-<<<<<<< HEAD
             const opacity = this.settings.dark > 0 ? this.settings.dark : 0;
             overlay.style.backgroundColor = `rgba(0, 0, 0, ${opacity})`;
-=======
-            if (this.settings.dark > 0) {
-                overlay.style.backgroundColor = `rgba(0, 0, 0, ${this.settings.dark / 100})`;
-                overlay.style.display = 'block';
-            } else {
-                overlay.style.display = 'none'; // 无暗化时隐藏遮罩
-            }
-        }
-    }
-
-    /**
-     * 获取必应每日图片
-     * @returns {Promise<string>} 图片URL
-     */
-    async fetchBingImage() {
-        Utils.UI.updateLoadingProgress(40, I18n.getMessage('loadingResources'));
-        
-        // 检查缓存
-        const cachedData = await chrome.storage.local.get(CACHE_KEY);
-        const now = Date.now();
-
-        // 使用缓存内图片（如未过期）
-        if (cachedData[CACHE_KEY] && (now - cachedData[CACHE_KEY].timestamp < CACHE_EXPIRATION)) {
-            const remainingHours = Math.floor((CACHE_EXPIRATION - (now - cachedData[CACHE_KEY].timestamp)) / (60 * 60 * 1000));
-            const remainingMinutes = Math.floor(((CACHE_EXPIRATION - (now - cachedData[CACHE_KEY].timestamp)) % (60 * 60 * 1000)) / (60 * 1000));
-            Utils.UI.updateLoadingProgress(50, I18n.getMessage('usingCachedImage', [remainingHours, remainingMinutes]));
-            return cachedData[CACHE_KEY].imageUrl;
-        }
-
-        Utils.UI.updateLoadingProgress(50, I18n.getMessage('fetchingBingImage'));
-        
-        try {
-            // 获取新图片
-            const data = await Utils.fetchData('https://www.bing.com/HPImageArchive.aspx?format=js&idx=0&n=1');
-            if (!data || !data.images || !data.images[0]) {
-                throw new Error(I18n.getMessage('invalidBingResponse'));
-            }
-            
-            const imageUrl = `https://www.bing.com${data.images[0].url}`;
-            
-            Utils.UI.updateLoadingProgress(60, I18n.getMessage('loadingResources'));
-            
-            // 更新缓存
-            await chrome.storage.local.set({ [CACHE_KEY]: { imageUrl, timestamp: now } });
-            
-            return imageUrl;
-        } catch (error) {
-            console.error(I18n.getMessage('bingApiError', [error.message]));
-            throw new Error(I18n.getMessage('bingDailyBackgroundFailed'));
->>>>>>> 7f50c947
         }
     }
 
@@ -481,7 +388,6 @@
     /**
      * 处理自定义背景图片上传
      */
-<<<<<<< HEAD
     handleCustomBackground() {
         Utils.ImageSelector.show({
             title: I18n.getMessage('selectBackground') || '选择背景图片',
@@ -535,86 +441,6 @@
                 }
             }
         });
-=======
-    async handleCustomBackground(e) {
-        const file = e.target.files[0];
-        if (!file) return;
-        
-        // 检查文件是否为图片
-        if (!file.type.startsWith('image/')) {
-            Utils.UI.notify({
-                title: I18n.getMessage('error'),
-                message: I18n.getMessage('imageTypeError'),
-                type: 'error'
-            });
-            return;
-        }
-        
-        // 检查文件大小
-        if (file.size > 50 * 1024 * 1024) { // 50MB限制
-            Utils.UI.notify({
-                title: I18n.getMessage('warning'),
-                message: I18n.getMessage('imageTooLarge'),
-                type: 'warning',
-                buttons: [
-                    {
-                        text: I18n.getMessage('continue'),
-                        class: 'btn-primary',
-                        callback: () => this.processCustomBackgroundFile(file)
-                    },
-                    {
-                        text: I18n.getMessage('cancel'),
-                        callback: () => {}
-                    }
-                ]
-            });
-            return;
-        }
-        
-        this.processCustomBackgroundFile(file);
-    }
-
-    /**
-     * 处理自定义背景文件
-     * @param {File} file - 文件对象
-     * @returns {Promise<void>}
-     */
-    async processCustomBackgroundFile(file) {
-        try {
-            // 使用工具方法
-            this.settings.customImageData = await Utils.blobToBase64(file);
-            this.settings.type = 'custom';  // 自动切换到自定义背景
-            
-            // 保存设置
-            await chrome.storage.local.set({ 
-                customImage: this.settings.customImageData,
-                bgType: 'custom',
-                lastNonCustomBgType: this.settings.type
-            });
-            
-            await this.setImage();
-            
-            // 更新UI
-            const bgTypeSelect = document.getElementById('bg-type');
-            if (bgTypeSelect) {
-                bgTypeSelect.value = 'custom';
-            }
-            
-            Utils.UI.notify({
-                title: I18n.getMessage('success'),
-                message: I18n.getMessage('customBackgroundSuccess'),
-                type: 'success',
-                duration: 3000
-            });
-        } catch (error) {
-            console.error(I18n.getMessage('localStorageError'), error);
-            Utils.UI.notify({
-                title: I18n.getMessage('error'),
-                message: I18n.getMessage('backgroundSetFailed'),
-                type: 'error'
-            });
-        }
->>>>>>> 7f50c947
     }
 
     /**
@@ -623,7 +449,6 @@
      */
     async clearCustomBackground() {
         try {
-<<<<<<< HEAD
             // 清除自定义图片数据
             this.settings.customImageData = null;
             
@@ -633,27 +458,11 @@
             
             // 保存更改
             await chrome.storage.local.set({
-=======
-            // 重置设置 - 回退到用户之前选择的背景类型或默认背景
-            this.settings.customImageData = null;
-            
-            // 获取上次保存的背景类型
-            const result = await chrome.storage.local.get(['lastNonCustomBgType']);
-            // 如果有上次记录的类型则使用，否则默认使用bing
-            this.settings.type = result.lastNonCustomBgType || 'bing';
-            
-            // 保存到存储
-            await chrome.storage.local.set({ 
->>>>>>> 7f50c947
                 customImage: null,
                 bgType: this.settings.type
             });
             
-<<<<<<< HEAD
             // 重新加载背景
-=======
-            // 应用更改
->>>>>>> 7f50c947
             await this.setImage();
             
             // 更新UI
@@ -662,7 +471,6 @@
                 bgTypeSelect.value = this.settings.type;
             }
             
-<<<<<<< HEAD
             Utils.UI.notify({
                 title: I18n.getMessage('success') || '成功',
                 message: I18n.getMessage('backgroundResetSuccess') || '已重置为默认背景',
@@ -676,20 +484,6 @@
                 message: I18n.getMessage('backgroundResetFailed') || '背景重置失败',
                 type: 'error',
                 duration: 5000
-=======
-            // 提示用户操作成功
-            Utils.UI.notify({
-                title: I18n.getMessage('backgroundRemoved'),
-                message: I18n.getMessage('switchedToBackground', [this.settings.type === 'bing' ? I18n.getMessage('bingDailyImage') : I18n.getMessage('defaultBackground')]),
-                type: 'info',
-                duration: 3000
-            });
-        } catch (error) {
-            Utils.UI.notify({
-                title: I18n.getMessage('error'),
-                message: I18n.getMessage('clearCustomBackgroundError'),
-                type: 'error'
->>>>>>> 7f50c947
             });
         }
     }
@@ -745,32 +539,8 @@
                     await this.setImage();
                 }
             }
-<<<<<<< HEAD
         } catch (error) {
             console.error('Error refreshing background:', error);
-=======
-            
-            if (needRefresh) {
-                // 清除缓存，获取新图片
-                await chrome.storage.local.remove(cacheName);
-                await this.setImage();
-                
-                // 添加刷新成功通知
-                Utils.UI.notify({
-                    title: I18n.getMessage('backgroundUpdated'),
-                    message: I18n.getMessage('bingDailyImageUpdated'),
-                    type: 'info',
-                    duration: 3000
-                });
-            }
-        } catch (error) {
-            console.error(I18n.getMessage('bingImageError'), error);
-            Utils.UI.notify({
-                title: I18n.getMessage('backgroundUpdateFailed'),
-                message: I18n.getMessage('bingDailyBackgroundFailed'),
-                type: 'error'
-            });
->>>>>>> 7f50c947
         }
     }
 }
