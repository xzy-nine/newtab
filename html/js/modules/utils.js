--- conflicted
+++ resolved
@@ -84,11 +84,7 @@
                    '<div class="mini-loader-spinner"></div>' + 
                    '<div class="mini-progress">' +
                    '<div class="notification-loading-bar"></div></div>' +
-<<<<<<< HEAD
                    '<div class="notification-loading-message">' + I18n.getMessage('loading') + '</div>' +
-=======
-                   '<div class="notification-loading-message">正在加载...</div>' +
->>>>>>> 7f50c947
                    '</div>',
           type: 'loading',
           duration: 0 // 不自动关闭
@@ -109,7 +105,12 @@
         // 如果已存在，确保它是可见的
         loadingNotification.classList.add('visible');
         Utils.UI.adjustNotificationPositions();
-      }
+        // 如果已存在，确保它是可见的
+        loadingNotification.classList.add('visible');
+        Utils.UI.adjustNotificationPositions();
+      }
+      
+      return loadingNotification;
       
       return loadingNotification;
     },
@@ -164,7 +165,6 @@
             loadingMessage.textContent = message;
             loadingMessage.style.opacity = '1';
           }, 200);
-<<<<<<< HEAD
         }
         
         // 如果达到100%，添加完成样式
@@ -172,22 +172,91 @@
           loadingNotification.classList.add('load-complete');
         }
         
-=======
-        }
-        
-        // 如果达到100%，添加完成样式
-        if (percent >= 100) {
-          loadingNotification.classList.add('load-complete');
-        }
-        
->>>>>>> 7f50c947
         // 更新状态追踪变量
         lastUpdateTime = currentTime;
         lastPercent = displayPercent;
       };
     })(),
+    updateLoadingProgress: (() => {
+      let lastUpdateTime = 0;
+      let lastPercent = 0;
+      let pendingUpdate = null;
+      const MIN_DISPLAY_TIME = 500; // 最低显示时间为500毫秒(0.5秒)
+
+      return (percent, message) => {
+        const loadingNotification = document.querySelector('.notification.loading-notification');
+        if (!loadingNotification) return;
+        
+        const progressBar = loadingNotification.querySelector('.notification-loading-bar');
+        const loadingMessage = loadingNotification.querySelector('.notification-loading-message');
+        
+        const currentTime = Date.now();
+        const timeElapsed = currentTime - lastUpdateTime;
+        
+        // 计算实际显示的百分比，确保平滑过渡
+        let displayPercent = percent;
+        
+        // 如果有待处理的更新，取消它
+        if (pendingUpdate) {
+          clearTimeout(pendingUpdate);
+          pendingUpdate = null;
+        }
+        
+        // 如果距离上次更新不足最低显示时间，则延迟更新
+        if (lastUpdateTime > 0 && timeElapsed < MIN_DISPLAY_TIME) {
+          pendingUpdate = setTimeout(() => {
+            // 递归调用以执行实际更新
+            Utils.UI.updateLoadingProgress(percent, message);
+          }, MIN_DISPLAY_TIME - timeElapsed);
+          return;
+        }
+        
+        // 更新进度条
+        if (progressBar) {
+          // 如果百分比增加很大，使用平滑过渡
+          if (percent > lastPercent) {
+            progressBar.style.transition = `width ${Math.min(300, MIN_DISPLAY_TIME)}ms ease-out`;
+          }
+          progressBar.style.width = `${displayPercent}%`;
+        }
+        
+        // 更新消息文本
+        if (loadingMessage && message) {
+          loadingMessage.style.opacity = '0';
+          setTimeout(() => {
+            loadingMessage.textContent = message;
+            loadingMessage.style.opacity = '1';
+          }, 200);
+        }
+        
+        // 如果达到100%，添加完成样式
+        if (percent >= 100) {
+          loadingNotification.classList.add('load-complete');
+        }
+        
+        // 更新状态追踪变量
+        lastUpdateTime = currentTime;
+        lastPercent = displayPercent;
+      };
+    })(),
 
     hideLoadingIndicator: (force = false) => {
+      const loadingNotification = document.querySelector('.notification.loading-notification');
+      if (!loadingNotification) return;
+      
+      if (force) {
+        loadingNotification.classList.remove('visible');
+        setTimeout(() => {
+          if (document.body.contains(loadingNotification)) {
+            document.body.removeChild(loadingNotification);
+            Utils.UI.adjustNotificationPositions();
+          }
+        }, 300);
+      } else {
+        // 添加完成动画，然后隐藏
+        loadingNotification.classList.add('load-complete');
+        setTimeout(() => {
+          loadingNotification.classList.remove('visible');
       const loadingNotification = document.querySelector('.notification.loading-notification');
       if (!loadingNotification) return;
       
@@ -211,6 +280,12 @@
             }
           }, 300);
         }, 1000); // 显示完成状态1秒后关闭
+            if (document.body.contains(loadingNotification)) {
+              document.body.removeChild(loadingNotification);
+              Utils.UI.adjustNotificationPositions();
+            }
+          }, 300);
+        }, 1000); // 显示完成状态1秒后关闭
       }
     },
 
@@ -220,6 +295,11 @@
       
       const loadingMessage = loadingNotification.querySelector('.notification-loading-message');
       const progressBar = loadingNotification.querySelector('.notification-loading-bar');
+      const loadingNotification = document.querySelector('.notification.loading-notification');
+      if (!loadingNotification) return;
+      
+      const loadingMessage = loadingNotification.querySelector('.notification-loading-message');
+      const progressBar = loadingNotification.querySelector('.notification-loading-bar');
       
       if (loadingMessage) {
         loadingMessage.textContent = message;
@@ -231,6 +311,18 @@
       setTimeout(() => Utils.UI.hideLoadingIndicator(true), 5000);
     },
 
+    notify: (options) => {
+      const { 
+        title = '', 
+        message = '', 
+        type = 'info', 
+        duration = 5000, 
+        buttons = null, 
+        onClose = null 
+      } = options;
+
+      const notification = Utils.createElement('div', `notification notification-${type}`);
+      notification.dataset.visible = 'false';
     notify: (options) => {
       const { 
         title = '', 
@@ -275,12 +367,16 @@
       document.body.appendChild(notification);
       
       // 设置位置偏移
+      // 设置位置偏移
       setTimeout(() => {
         notification.classList.add('visible');
         Utils.UI.adjustNotificationPositions();
+        notification.classList.add('visible');
+        Utils.UI.adjustNotificationPositions();
       }, 10);
       
       const closeNotification = () => {
+        notification.classList.remove('visible');
         notification.classList.remove('visible');
         
         setTimeout(() => {
@@ -391,6 +487,65 @@
           Utils.UI.notificationManager.updateVisibility();
         }
       }
+      
+      // 添加可见性检查函数
+      const checkVisibilityAndSetTimeout = () => {
+        if (notification.dataset.visible === 'true' && duration > 0) {
+          timeoutId = setTimeout(closeNotification, duration);
+        }
+      };
+      
+      // 添加到通知管理系统
+      Utils.UI.notificationManager.add(notification, duration, closeNotification, checkVisibilityAndSetTimeout);
+      
+      return { 
+        close: closeNotification,
+        getElement: () => notification 
+      };
+    },
+
+    // 通知管理系统
+    notificationManager: {
+      notifications: [],
+      visibleLimit: 3, // 最大同时显示数量
+      
+      add: (notification, duration, closeCallback, visibilityCallback) => {
+        const notificationItem = {
+          element: notification,
+          duration,
+          close: closeCallback,
+          checkVisibility: visibilityCallback
+        };
+        
+        Utils.UI.notificationManager.notifications.push(notificationItem);
+        Utils.UI.notificationManager.updateVisibility();
+      },
+      
+      updateVisibility: () => {
+        const notifications = Utils.UI.notificationManager.notifications;
+        
+        // 更新所有通知的可见状态
+        notifications.forEach((item, index) => {
+          if (index < Utils.UI.notificationManager.visibleLimit) {
+            item.element.dataset.visible = 'true';
+            item.checkVisibility(); // 对可见通知检查是否需要启动定时器
+          } else {
+            item.element.dataset.visible = 'false';
+            // 隐藏的通知不触发消失
+          }
+        });
+      },
+      
+      remove: (notification) => {
+        const index = Utils.UI.notificationManager.notifications.findIndex(
+          item => item.element === notification
+        );
+        
+        if (index !== -1) {
+          Utils.UI.notificationManager.notifications.splice(index, 1);
+          Utils.UI.notificationManager.updateVisibility();
+        }
+      }
     },
 
     adjustNotificationPositions: () => {
@@ -416,12 +571,38 @@
     showNotification: (title, message, duration = 5000, type = 'info', buttons = null, onClose = null) => {
       console.warn('Utils.UI.showNotification() 已弃用，请使用 Utils.UI.notify() 代替');
       return Utils.UI.notify({ title, message, duration, type, buttons, onClose });
-    },
-
+      const notifications = document.querySelectorAll('.notification');
+      notifications.forEach((notification, index) => {
+        // 清除所有偏移类
+        notification.classList.remove(
+          'notification-offset-0', 'notification-offset-1', 'notification-offset-2', 
+          'notification-offset-3', 'notification-offset-4', 'notification-offset-5'
+        );
+        
+        // 重新添加正确的偏移类
+        notification.classList.add(`notification-offset-${index}`);
+      });
+      
+      // 更新通知管理系统
+      Utils.UI.notificationManager.updateVisibility();
+    },
+
+    /**
+     * @deprecated 请使用 Utils.UI.notify() 代替
+     */
+    showNotification: (title, message, duration = 5000, type = 'info', buttons = null, onClose = null) => {
+      console.warn('Utils.UI.showNotification() 已弃用，请使用 Utils.UI.notify() 代替');
+      return Utils.UI.notify({ title, message, duration, type, buttons, onClose });
+    },
+
+    /**
+     * @deprecated 请使用 Utils.UI.notify() 代替
+     */
     /**
      * @deprecated 请使用 Utils.UI.notify() 代替
      */
     showConfirmDialog: (message, onConfirm, onCancel) => {
+      console.warn('Utils.UI.showConfirmDialog() 已弃用，请使用 Utils.UI.notify() 代替');
       console.warn('Utils.UI.showConfirmDialog() 已弃用，请使用 Utils.UI.notify() 代替');
       const buttons = [
         {
@@ -438,24 +619,38 @@
       
       return Utils.UI.notify({
         title: I18n.getMessage('confirm') || '确认',
+      return Utils.UI.notify({
+        title: I18n.getMessage('confirm') || '确认',
         message,
+        duration: 0,
+        type: 'confirm',
         duration: 0,
         type: 'confirm',
         buttons
       });
-    },
-
+      });
+    },
+
+    /**
+     * @deprecated 请使用 Utils.UI.notify() 代替
+     */
     /**
      * @deprecated 请使用 Utils.UI.notify() 代替
      */
     showErrorModal: (title, message, logOnly = true) => {
       console.warn('Utils.UI.showErrorModal() 已弃用，请使用 Utils.UI.notify() 代替');
+      console.warn('Utils.UI.showErrorModal() 已弃用，请使用 Utils.UI.notify() 代替');
       console.error(message);
       if (logOnly) return undefined;
       
+      return Utils.UI.notify({
+        title: title || I18n.getMessage('error') || '错误',
       return Utils.UI.notify({
         title: title || I18n.getMessage('error') || '错误',
         message,
+        duration: 0,
+        type: 'error',
+        buttons: [{
         duration: 0,
         type: 'error',
         buttons: [{
@@ -466,6 +661,9 @@
       });
     }
   },
+      });
+    }
+  },
 
   showFormModal: (title, formItems, onConfirm, confirmText, cancelText) => {
     const modalId = 'form-modal-' + Date.now();
@@ -569,6 +767,108 @@
     modal.addEventListener('click', e => { if (e.target === modal) close(); });
     
     return { close };
+  showFormModal: (title, formItems, onConfirm, confirmText, cancelText) => {
+    const modalId = 'form-modal-' + Date.now();
+    const modal = Utils.createElement('div', 'modal', { id: modalId });
+    
+    const modalContent = Utils.createElement('div', 'modal-content', {}, 
+      `<span class="modal-close">&times;</span><h2>${title}</h2>`);
+    
+    const formContainer = Utils.createElement('div', 'modal-form');
+    
+    formItems.forEach(item => {
+      const formGroup = Utils.createElement('div', 'form-group');
+      
+      const label = Utils.createElement('label', '', { for: item.id }, item.label);
+      
+      let input;
+      if (item.type === 'textarea') {
+        input = Utils.createElement('textarea', '', { id: item.id });
+      } else {
+        input = Utils.createElement('input', '', { 
+          id: item.id, 
+          type: item.type || 'text' 
+        });
+      }
+      
+      if (item.placeholder) input.placeholder = item.placeholder;
+      if (item.required) input.required = true;
+      if (item.value) input.value = item.value;
+      
+      formGroup.append(label, input);
+      formContainer.appendChild(formGroup);
+    });
+    
+    const actionDiv = Utils.createElement('div', 'form-actions');
+
+    const cancelButton = Utils.createElement(
+      'button', 
+      'btn', 
+      { id: `${modalId}-cancel` },
+      cancelText || I18n.getMessage('cancel') || '取消'
+    );
+
+    const confirmButton = Utils.createElement(
+      'button', 
+      'btn btn-primary', 
+      { id: `${modalId}-confirm` },
+      confirmText || I18n.getMessage('confirm') || '确认'
+    );
+    
+    actionDiv.append(cancelButton, confirmButton);
+    formContainer.appendChild(actionDiv);
+    modalContent.appendChild(formContainer);
+    modal.appendChild(modalContent);
+    document.body.appendChild(modal);
+    
+    modal.style.display = 'block';
+    
+    const close = () => {
+      modal.style.display = 'none';
+      setTimeout(() => {
+        if (document.body.contains(modal)) document.body.removeChild(modal);
+      }, 300);
+    };
+    
+    confirmButton.addEventListener('click', () => {
+      const formData = {};
+      let allFilled = true;
+      
+      formItems.forEach(item => {
+        const input = document.getElementById(item.id);
+        if (input) {
+          formData[item.id] = input.value.trim();
+          if (item.required && !formData[item.id]) {
+            input.classList.add('error');
+            allFilled = false;
+          }
+        }
+      });
+      
+      if (!allFilled) {
+        let errorMessage = document.getElementById(`${modalId}-error`);
+        if (!errorMessage) {
+          errorMessage = Utils.createElement(
+            'div', 
+            'form-error', 
+            { id: `${modalId}-error` }, 
+            I18n.getMessage('pleaseCompleteAllFields') || '请填写所有必填项'
+          );
+          formContainer.insertBefore(errorMessage, actionDiv);
+        }
+        return;
+      }
+      
+      onConfirm(formData);
+      close();
+    });
+    
+    cancelButton.addEventListener('click', close);
+    
+    modal.querySelector('.modal-close').addEventListener('click', close);
+    modal.addEventListener('click', e => { if (e.target === modal) close(); });
+    
+    return { close };
   },
 
   Modal: {
@@ -593,6 +893,7 @@
         return;
       }
       
+      modal.classList.add('visible');
       modal.classList.add('visible');
       
       if (!modal.dataset.initialized) {
@@ -780,7 +1081,6 @@
               buttons: [
                 {
                   text: I18n.getMessage('confirm'),
-<<<<<<< HEAD
                   class: 'btn-primary confirm-yes',
                   callback: () => { if (typeof callbacks.onDelete === 'function') callbacks.onDelete(index); }
                 },
@@ -788,14 +1088,6 @@
                   text: I18n.getMessage('cancel'),
                   class: 'confirm-no',
                   callback: () => { if (typeof callbacks.onCancel === 'function') callbacks.onCancel(); }
-=======
-                  class: 'btn-primary',
-                  callback: () => callbacks.onDelete && callbacks.onDelete(index)
-                },
-                {
-                  text: I18n.getMessage('cancel'),
-                  callback: () => {}
->>>>>>> 7f50c947
                 }
               ]
             });
@@ -824,7 +1116,6 @@
     hideAllMenus: function() {
       console.warn('Utils.ContextMenu.hideAllMenus() 已弃用，请使用 ContextMenu.hideAll() 代替');
       return this.hideAll();
-<<<<<<< HEAD
     }
   },
 
@@ -1097,8 +1388,6 @@
       }
       
       return modal;
-=======
->>>>>>> 7f50c947
     }
   },
 
@@ -1112,6 +1401,7 @@
     },
 
     handlePageLoad: () => {
+      // 不需要再处理旧的全屏加载元素
       // 不需要再处理旧的全屏加载元素
       const searchInput = document.getElementById('search-input');
       if (searchInput) setTimeout(() => searchInput.focus(), 100);
@@ -1136,9 +1426,9 @@
       document.addEventListener('click', this.handleDocumentClick);
       Utils.Modal.initEvents();
       Utils.ContextMenu.init(); // 初始化上下文菜单
+      Utils.ContextMenu.init(); // 初始化上下文菜单
     }
   }
-<<<<<<< HEAD
 };
 
 /**
@@ -1153,6 +1443,4 @@
     reader.onerror = (error) => reject(error);
     reader.readAsDataURL(file);
   });
-=======
->>>>>>> 7f50c947
 };