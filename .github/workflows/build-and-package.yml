--- conflicted
+++ resolved
@@ -207,17 +207,13 @@
             console.log('⚠️ 更新发布日志失败:', error.message);
           }
 
-<<<<<<< HEAD
-
-=======
->>>>>>> 69aee612
+
     - name: 手动处理指定tag的AI变更日志
       if: github.event_name == 'workflow_dispatch' && inputs.tag != ''
       id: manual_ai_changelog
       continue-on-error: true
       timeout-minutes: 60
       run: |
-<<<<<<< HEAD
             RELEASE_INFO=$(curl -s -H "Authorization: token ${{ secrets.PAT }}" \
               "https://api.github.com/repos/${{ github.repository }}/releases/tags/${{ github.event.inputs.tag }}")
             
@@ -293,97 +289,4 @@
               -d "{\"body\": $(echo "$NEW_BODY" | jq -R -s '.')}" \
               "https://api.github.com/repos/${{ github.repository }}/releases/${RELEASE_ID}"
             
-            echo "✅ 已成功更新 ${{ github.event.inputs.tag }} 的发布日志"
-=======
-        RELEASE_INFO=$(curl -s -H "Authorization: token ${{ secrets.PAT }}" \
-          "https://api.github.com/repos/${{ github.repository }}/releases/tags/${{ github.event.inputs.tag }}")
-        
-        RELEASE_ID=$(echo "$RELEASE_INFO" | jq -r '.id')
-        ORIGINAL_CHANGELOG=$(echo "$RELEASE_INFO" | jq -r '.body')
-        
-        if [[ "$ORIGINAL_CHANGELOG" == *"[AI生成的变更日志摘要]"* ]]; then
-          echo "⚠️ 此Release已包含AI生成的变更日志，跳过处理"
-          exit 0
-        fi
-        
-        echo "📝 正在处理tag '${{ github.event.inputs.tag }}' 的变更日志，Release ID: $RELEASE_ID"
-        
-        MAX_RETRIES=3
-        MAX_TOKENS=1500
-        MAX_WAIT_MINUTES=60
-        
-        check_off_peak_time() {
-          local hour=$(date -u +%H)
-          local minute=$(date -u +%M)
-          local time_in_minutes=$((hour * 60 + minute))
-          local start_time=$((16 * 60 + 30))
-          local end_time=$((24 * 60 + 30))
-          if [ $time_in_minutes -ge $start_time ] || [ $time_in_minutes -le $((end_time - 24 * 60)) ]; then
-            return 0
-          else
-            if [ $time_in_minutes -lt $start_time ]; then
-              echo $((start_time - time_in_minutes))
-            else
-              echo $((start_time + 24 * 60 - time_in_minutes))
-            fi
-            return 1
-          fi
-        }
-        
-        wait_for_off_peak() {
-          local minutes_to_wait
-          if ! check_off_peak_time; then
-            minutes_to_wait=$?
-            if [ $minutes_to_wait -le $MAX_WAIT_MINUTES ]; then
-              echo "⏳ 距离错峰时段还有 $minutes_to_wait 分钟，开始等待..."
-              sleep $((minutes_to_wait * 60))
-              echo "✅ 已进入错峰时段，开始生成AI变更日志"
-              return 0
-            else
-              echo "⚠️ 距离错峰时段超过 $MAX_WAIT_MINUTES 分钟，将直接调用API"
-              return 1
-            fi
-          else
-            echo "✅ 当前已在错峰时段，开始生成AI变更日志"
-            return 0
-          fi
-        }
-        
-        wait_for_off_peak
-        
-        for i in $(seq 1 $MAX_RETRIES); do
-          echo "尝试第 $i 次生成AI变更日志..."
-          AI_CHANGELOG=$(curl -s -X POST \
-            -H "Content-Type: application/json" \
-            -H "Authorization: Bearer ${{ secrets.DEEPSEEK_API_KEY }}" \
-            -d "{
-              \"model\": \"deepseek-chat\",
-              \"messages\": [{\"role\": \"system\", \"content\": \"你是一个专业的软件发布日志编辑，请保持专业、简洁并引用原始提交ID\"}, {\"role\": \"user\", \"content\": \"将以下提交记录整理为结构化的发布日志，按功能新增、问题修复和改进优化分类。对每个变更都必须包含原始提交ID作为引用：$ORIGINAL_CHANGELOG\"}],
-              \"max_tokens\": $MAX_TOKENS
-            }" \
-            https://api.deepseek.com/v1/chat/completions | jq -r '.choices[0].message.content' || echo "")
-          
-          if [ ! -z "$AI_CHANGELOG" ] && [ "$AI_CHANGELOG" != "null" ]; then
-            echo "✅ AI变更日志生成成功"
-            break
-          fi
-          
-          if [ $i -eq $MAX_RETRIES ]; then
-            echo "::warning::AI变更日志生成失败"
-            exit 0
-          else
-            echo "⚠️ 生成失败，等待3秒后重试..."
-            sleep 3
-          fi
-        done
-        
-        NEW_BODY="## 版本 ${{ github.event.inputs.tag }} 更新摘要 [AI生成的变更日志摘要]\n\n${AI_CHANGELOG}\n\n## 原始提交记录\n\n${ORIGINAL_CHANGELOG}"
-        
-        curl -s -X PATCH \
-          -H "Authorization: token ${{ secrets.PAT }}" \
-          -H "Content-Type: application/json" \
-          -d "{\"body\": $(echo "$NEW_BODY" | jq -R -s '.')}" \
-          "https://api.github.com/repos/${{ github.repository }}/releases/${RELEASE_ID}"
-        
-        echo "✅ 已成功更新 ${{ github.event.inputs.tag }} 的发布日志"
->>>>>>> 69aee612
+            echo "✅ 已成功更新 ${{ github.event.inputs.tag }} 的发布日志"